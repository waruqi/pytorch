--- conflicted
+++ resolved
@@ -708,13 +708,10 @@
   string(APPEND CMAKE_CXX_FLAGS " -DEDGE_PROFILER_USE_KINETO")
 endif()
 
-<<<<<<< HEAD
-=======
 if(USE_COREML_DELEGATE)
   string(APPEND CMAKE_CXX_FLAGS " -DUSE_COREML_DELEGATE")
 endif()
 
->>>>>>> fccaa4a3
 # ---[ Allowlist file if allowlist is specified
 include(cmake/Allowlist.cmake)
 
