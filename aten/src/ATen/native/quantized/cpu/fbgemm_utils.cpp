--- conflicted
+++ resolved
@@ -1,15 +1,4 @@
 #include <ATen/ATen.h>
-<<<<<<< HEAD
-
-#include <ATen/native/quantized/cpu/conv_packed_params.h>
-#include <ATen/native/quantized/cpu/embedding_packed_params.h>
-#include <ATen/native/quantized/cpu/fbgemm_utils.h>
-#include <ATen/native/quantized/cpu/packed_params.h>
-#include <ATen/native/quantized/cpu/qnnpack_utils.h>
-#include <ATen/native/quantized/cpu/serialization_versions.h>
-#include <ATen/native/TensorFactories.h>
-
-=======
 #include <ATen/native/TensorFactories.h>
 
 #include <ATen/native/quantized/cpu/conv_packed_params.h>
@@ -17,7 +6,6 @@
 #include <ATen/native/quantized/cpu/fbgemm_utils.h>
 #include <ATen/native/quantized/cpu/packed_params.h>
 #include <ATen/native/quantized/cpu/qnnpack_utils.h>
->>>>>>> 14ebb2c6
 #include <ATen/quantized/QTensorImpl.h>
 #include <ATen/quantized/Quantizer.h>
 
@@ -25,7 +13,9 @@
 #include <c10/core/TensorOptions.h>
 
 #include <torch/custom_class.h>
-#include <torch/custom_class.h>
+
+#include <ATen/native/quantized/cpu/embedding_packed_params.h>
+#include <ATen/native/quantized/cpu/packed_params.h>
 
 torch::class_<LinearPackedParamsBase> register_linear_params();
 torch::class_<EmbeddingPackedParamsBase> register_embedding_params();
@@ -236,14 +226,6 @@
         */
         // TODO (#43649): switch this to serialize_conv
         [](const c10::intrusive_ptr<ConvPackedParamsBase<kSpatialDim>>& params)
-<<<<<<< HEAD
-        -> at::native::serialization::ConvPackedParamsSerializationType { // __getstate__
-          return at::native::serialization::conv_packed_params<kSpatialDim>(params);
-        },
-        [](at::native::serialization::ConvPackedParamsSerializationType state)
-        -> c10::intrusive_ptr<ConvPackedParamsBase<kSpatialDim>> { // __setstate__
-          return at::native::serialization::conv_packed_params<kSpatialDim>(state);
-=======
         -> ConvParamsSerializationTypeLegacy { // __getstate__
           return serialize_conv_legacy<kSpatialDim>(params);
         },
@@ -253,7 +235,6 @@
         -> c10::intrusive_ptr<ConvPackedParamsBase<kSpatialDim>> { // __setstate__
           ConvParamsSerializationType state = parse_conv_serialized_state<kSpatialDim>(v);
           return deserialize_conv<kSpatialDim>(state);
->>>>>>> 14ebb2c6
         })
     .def("weight", [](const c10::intrusive_ptr<ConvPackedParamsBase<kSpatialDim>>& self) {
                      at::Tensor weight;
