--- conflicted
+++ resolved
@@ -1279,11 +1279,7 @@
         # normal case
         x0 = torch.randn((2, 20), device=device, dtype=dtype)
         x1 = torch.randn((3, 20), device=device, dtype=dtype)
-<<<<<<< HEAD
-        nt = torch.nested_tensor([x0, x1])  # (2, (2, 3), 20)
-=======
         nt = torch.nested.nested_tensor([x0, x1])  # (2, (2, 3), 20)
->>>>>>> b6c76b5f
         pt = torch.nested.to_padded_tensor(nt, 0.0)
         # error case, trying to reshape batch dim to a legit shape
         self.assertRaisesRegex(
