"""Functions to export models into the ONNX IR format.

These models can be loaded with the ONNX library and then
converted to models which run on other deep learning frameworks.
"""
from __future__ import annotations

import contextlib
import copy
import inspect
import io
import os
import re
import textwrap
import typing
import warnings
import zipfile
from typing import (
    Any,
    Callable,
    cast,
    Collection,
    Dict,
    List,
    Mapping,
    Optional,
    Sequence,
    Set,
    Tuple,
    Type,
    Union,
)

import torch
import torch._C._onnx as _C_onnx
import torch.jit._trace
import torch.serialization
from torch import _C
from torch.onnx import (  # noqa: F401
    _constants,
    _deprecation,
    _exporter_states,
    _patch_torch,
    errors,
    symbolic_caffe2,
    symbolic_helper,
)
from torch.onnx._globals import GLOBALS
<<<<<<< HEAD
from torch.onnx._internal import _beartype, diagnostics, registration
=======
from torch.onnx._internal import _beartype, jit_utils, registration
>>>>>>> 9a14bcea

__all__ = [
    "is_in_onnx_export",
    "select_model_mode_for_export",
    "disable_apex_o2_state_dict_hook",
    "setup_onnx_logging",
    "exporter_context",
    "export",
    "warn_on_static_input_change",
    "unpack_quantized_tensor",
    "export_to_pretty_string",
    "unconvertible_ops",
    "register_custom_op_symbolic",
    "unregister_custom_op_symbolic",
]


def is_in_onnx_export() -> bool:
    """Returns whether it is in the middle of ONNX export."""
    return GLOBALS.in_onnx_export


# TODO(justinchuby): Remove dependency to this global variable from constant_fold.cpp
# Skip check due to cannot import IValue from torch._C
_params_dict = {}  # type: ignore[var-annotated]


@contextlib.contextmanager
@_beartype.beartype
def select_model_mode_for_export(model, mode: _C_onnx.TrainingMode):
    r"""A context manager to temporarily set the training mode of ``model``
    to ``mode``, resetting it when we exit the with-block.

    Args:
        model: Same type and meaning as ``model`` arg to :func:`export`.
        mode: Same type and meaning as ``training`` arg to :func:`export`.
    """
    if not isinstance(mode, _C_onnx.TrainingMode):
        raise TypeError(
            f"'mode' should be a torch.onnx.TrainingMode enum, but got '{type(mode)}'."
        )
    originally_training: bool = False

    if not isinstance(model, torch.jit.ScriptFunction):
        originally_training = model.training

        # ONNX opset 12 has better support for training amenable models, with updated
        # versions of the dropout and batch_norm operators
        if mode == _C_onnx.TrainingMode.TRAINING or (
            mode == _C_onnx.TrainingMode.PRESERVE and originally_training
        ):
            GLOBALS.export_training = True
            if GLOBALS.export_onnx_opset_version < 12:
                warnings.warn(
                    "You are exporting the model in training mode with onnx opset "
                    f"version {GLOBALS.export_onnx_opset_version}. "
                    "Opset versions lower than opset 12 will not be able to export "
                    "nodes such as Dropout and BatchNorm correctly."
                )
        else:
            GLOBALS.export_training = False

        GLOBALS.training_mode = mode
        if mode == _C_onnx.TrainingMode.TRAINING:
            model.train(True)
        elif mode == _C_onnx.TrainingMode.EVAL:
            model.train(False)
        # else mode == _C_onnx.TrainingMode.PRESERVE, do nothing

    try:
        yield
    finally:
        if not (
            isinstance(model, torch.jit.ScriptFunction)
            or mode == _C_onnx.TrainingMode.PRESERVE
        ):
            model.train(originally_training)


@contextlib.contextmanager
@_beartype.beartype
def disable_apex_o2_state_dict_hook(
    model: Union[torch.nn.Module, torch.jit.ScriptFunction]
):
    # Apex O2 hook state_dict to return fp16 weights as fp32.
    # Exporter cannot identify them as same tensors.
    # Since this hook is only used by optimizer, it is safe to
    # remove this hook while exporting.
    if not isinstance(model, torch.jit.ScriptFunction):
        model_hooks = {}  # type: ignore[var-annotated]
        for module in model.modules():
            for key, hook in module._state_dict_hooks.items():
                if type(hook).__name__ == "O2StateDictHook":
                    if module not in model_hooks:
                        model_hooks[module] = {}
                    model_hooks[module][key] = hook
            if module in model_hooks:
                for key in model_hooks[module]:
                    module._state_dict_hooks.pop(key)
        try:
            yield
        finally:
            # Add the hooks back
            for module, m_map in model_hooks.items():
                for key, hook in m_map.items():
                    module._state_dict_hooks[key] = hook
    else:
        try:
            yield
        finally:
            pass


@contextlib.contextmanager
@_beartype.beartype
def setup_onnx_logging(verbose: bool):
    is_originally_enabled = torch.onnx.is_onnx_log_enabled()
    if is_originally_enabled or verbose:
        torch.onnx.enable_log()
    try:
        yield
    finally:
        if not is_originally_enabled:
            torch.onnx.disable_log()


@contextlib.contextmanager
@_beartype.beartype
def exporter_context(model, mode: _C_onnx.TrainingMode, verbose: bool):
    with select_model_mode_for_export(
        model, mode
    ) as mode_ctx, disable_apex_o2_state_dict_hook(
        model
    ) as apex_ctx, setup_onnx_logging(
        verbose
    ) as log_ctx, diagnostics.create_export_diagnostic_context() as diagnostic_ctx:
        yield (mode_ctx, apex_ctx, log_ctx, diagnostic_ctx)


@_beartype.beartype
def export(
    model: Union[torch.nn.Module, torch.jit.ScriptModule, torch.jit.ScriptFunction],
    args: Union[Tuple[Any, ...], torch.Tensor],
    f: Union[str, io.BytesIO],
    export_params: bool = True,
    verbose: bool = False,
    training: _C_onnx.TrainingMode = _C_onnx.TrainingMode.EVAL,
    input_names: Optional[Sequence[str]] = None,
    output_names: Optional[Sequence[str]] = None,
    operator_export_type: _C_onnx.OperatorExportTypes = _C_onnx.OperatorExportTypes.ONNX,
    opset_version: Optional[int] = None,
    do_constant_folding: bool = True,
    dynamic_axes: Optional[
        Union[Mapping[str, Mapping[int, str]], Mapping[str, Sequence[int]]]
    ] = None,
    keep_initializers_as_inputs: Optional[bool] = None,
    custom_opsets: Optional[Mapping[str, int]] = None,
    export_modules_as_functions: Union[bool, Collection[Type[torch.nn.Module]]] = False,
) -> None:
    r"""Exports a model into ONNX format.

    If ``model`` is not a :class:`torch.jit.ScriptModule` nor a
    :class:`torch.jit.ScriptFunction`, this runs
    ``model`` once in order to convert it to a TorchScript graph to be exported
    (the equivalent of :func:`torch.jit.trace`). Thus this has the same limited support
    for dynamic control flow as :func:`torch.jit.trace`.

    Args:
        model (torch.nn.Module, torch.jit.ScriptModule or torch.jit.ScriptFunction):
            the model to be exported.
        args (tuple or torch.Tensor):

            args can be structured either as:

            1. ONLY A TUPLE OF ARGUMENTS::

                args = (x, y, z)

            The tuple should contain model inputs such that ``model(*args)`` is a valid
            invocation of the model. Any non-Tensor arguments will be hard-coded into the
            exported model; any Tensor arguments will become inputs of the exported model,
            in the order they occur in the tuple.

            2. A TENSOR::

                args = torch.Tensor([1])

            This is equivalent to a 1-ary tuple of that Tensor.

            3. A TUPLE OF ARGUMENTS ENDING WITH A DICTIONARY OF NAMED ARGUMENTS::

                args = (x,
                        {'y': input_y,
                         'z': input_z})

            All but the last element of the tuple will be passed as non-keyword arguments,
            and named arguments will be set from the last element. If a named argument is
            not present in the dictionary, it is assigned the default value, or None if a
            default value is not provided.

            .. note::
                If a dictionary is the last element of the args tuple, it will be
                interpreted as containing named arguments. In order to pass a dict as the
                last non-keyword arg, provide an empty dict as the last element of the args
                tuple. For example, instead of::

                    torch.onnx.export(
                        model,
                        (x,
                         # WRONG: will be interpreted as named arguments
                         {y: z}),
                        "test.onnx.pb")

                Write::

                    torch.onnx.export(
                        model,
                        (x,
                         {y: z},
                         {}),
                        "test.onnx.pb")

        f: a file-like object (such that ``f.fileno()`` returns a file descriptor)
            or a string containing a file name.  A binary protocol buffer will be written
            to this file.
        export_params (bool, default True): if True, all parameters will
            be exported. Set this to False if you want to export an untrained model.
            In this case, the exported model will first take all of its parameters
            as arguments, with the ordering as specified by ``model.state_dict().values()``
        verbose (bool, default False): if True, prints a description of the
            model being exported to stdout. In addition, the final ONNX graph will include the
            field ``doc_string``` from the exported model which mentions the source code locations
            for ``model``. If True, ONNX exporter logging will be turned on.
        training (enum, default TrainingMode.EVAL):
            * ``TrainingMode.EVAL``: export the model in inference mode.
            * ``TrainingMode.PRESERVE``: export the model in inference mode if model.training is
              False and in training mode if model.training is True.
            * ``TrainingMode.TRAINING``: export the model in training mode. Disables optimizations
              which might interfere with training.
        input_names (list of str, default empty list): names to assign to the
            input nodes of the graph, in order.
        output_names (list of str, default empty list): names to assign to the
            output nodes of the graph, in order.
        operator_export_type (enum, default OperatorExportTypes.ONNX):

            * ``OperatorExportTypes.ONNX``: Export all ops as regular ONNX ops
              (in the default opset domain).
            * ``OperatorExportTypes.ONNX_FALLTHROUGH``: Try to convert all ops
              to standard ONNX ops in the default opset domain. If unable to do so
              (e.g. because support has not been added to convert a particular torch op to ONNX),
              fall back to exporting the op into a custom opset domain without conversion. Applies
              to `custom ops <https://pytorch.org/tutorials/advanced/torch_script_custom_ops.html>`_
              as well as ATen ops. For the exported model to be usable, the runtime must support
              these non-standard ops.
            * ``OperatorExportTypes.ONNX_ATEN``: All ATen ops (in the TorchScript namespace "aten")
              are exported as ATen ops (in opset domain "org.pytorch.aten").
              `ATen <https://pytorch.org/cppdocs/#aten>`_ is PyTorch's built-in tensor library, so
              this instructs the runtime to use PyTorch's implementation of these ops.

              .. warning::

                Models exported this way are probably runnable only by Caffe2.

              This may be useful if the numeric differences in implementations of operators are
              causing large differences in behavior between PyTorch and Caffe2 (which is more
              common on untrained models).

            * ``OperatorExportTypes.ONNX_ATEN_FALLBACK``: Try to export each ATen op
              (in the TorchScript namespace "aten") as a regular ONNX op. If we are unable to do so
              (e.g. because support has not been added to convert a particular torch op to ONNX),
              fall back to exporting an ATen op. See documentation on OperatorExportTypes.ONNX_ATEN for
              context.
              For example::

                graph(%0 : Float):
                  %3 : int = prim::Constant[value=0]()
                  # conversion unsupported
                  %4 : Float = aten::triu(%0, %3)
                  # conversion supported
                  %5 : Float = aten::mul(%4, %0)
                  return (%5)

              Assuming ``aten::triu`` is not supported in ONNX, this will be exported as::

                graph(%0 : Float):
                  %1 : Long() = onnx::Constant[value={0}]()
                  # not converted
                  %2 : Float = aten::ATen[operator="triu"](%0, %1)
                  # converted
                  %3 : Float = onnx::Mul(%2, %0)
                  return (%3)

              If PyTorch was built with Caffe2 (i.e. with ``BUILD_CAFFE2=1``), then
              Caffe2-specific behavior will be enabled, including special support
              for ops are produced by the modules described in
              `Quantization <https://pytorch.org/docs/stable/quantization.html>`_.

              .. warning::

                Models exported this way are probably runnable only by Caffe2.

        opset_version (int, default 14): The version of the
            `default (ai.onnx) opset <https://github.com/onnx/onnx/blob/master/docs/Operators.md>`_
            to target. Must be >= 7 and <= 16.
        do_constant_folding (bool, default True): Apply the constant-folding optimization.
            Constant-folding will replace some of the ops that have all constant inputs
            with pre-computed constant nodes.
        dynamic_axes (dict<string, dict<int, string>> or dict<string, list(int)>, default empty dict):

            By default the exported model will have the shapes of all input and output tensors
            set to exactly match those given in ``args``. To specify axes of tensors as
            dynamic (i.e. known only at run-time), set ``dynamic_axes`` to a dict with schema:

            * KEY (str): an input or output name. Each name must also be provided in ``input_names`` or
              ``output_names``.
            * VALUE (dict or list): If a dict, keys are axis indices and values are axis names. If a
              list, each element is an axis index.

            For example::

                class SumModule(torch.nn.Module):
                    def forward(self, x):
                        return torch.sum(x, dim=1)

                torch.onnx.export(SumModule(), (torch.ones(2, 2),), "onnx.pb",
                                  input_names=["x"], output_names=["sum"])

            Produces::

                input {
                  name: "x"
                  ...
                      shape {
                        dim {
                          dim_value: 2  # axis 0
                        }
                        dim {
                          dim_value: 2  # axis 1
                ...
                output {
                  name: "sum"
                  ...
                      shape {
                        dim {
                          dim_value: 2  # axis 0
                ...

            While::

                torch.onnx.export(SumModule(), (torch.ones(2, 2),), "onnx.pb",
                                  input_names=["x"], output_names=["sum"],
                                  dynamic_axes={
                                      # dict value: manually named axes
                                      "x": {0: "my_custom_axis_name"},
                                      # list value: automatic names
                                      "sum": [0],
                                  })

            Produces::

                input {
                  name: "x"
                  ...
                      shape {
                        dim {
                          dim_param: "my_custom_axis_name"  # axis 0
                        }
                        dim {
                          dim_value: 2  # axis 1
                ...
                output {
                  name: "sum"
                  ...
                      shape {
                        dim {
                          dim_param: "sum_dynamic_axes_1"  # axis 0
                ...

        keep_initializers_as_inputs (bool, default None): If True, all the
            initializers (typically corresponding to parameters) in the
            exported graph will also be added as inputs to the graph. If False,
            then initializers are not added as inputs to the graph, and only
            the non-parameter inputs are added as inputs.
            This may allow for better optimizations (e.g. constant folding) by
            backends/runtimes.

            If ``opset_version < 9``, initializers MUST be part of graph
            inputs and this argument will be ignored and the behavior will be
            equivalent to setting this argument to True.

            If None, then the behavior is chosen automatically as follows:

            * If ``operator_export_type=OperatorExportTypes.ONNX``, the behavior is equivalent
              to setting this argument to False.
            * Else, the behavior is equivalent to setting this argument to True.

        custom_opsets (dict<str, int>, default empty dict): A dict with schema:

            * KEY (str): opset domain name
            * VALUE (int): opset version

            If a custom opset is referenced by ``model`` but not mentioned in this dictionary,
            the opset version is set to 1. Only custom opset domain name and version should be
            indicated through this argument.

        export_modules_as_functions (bool or set of type of nn.Module, default False): Flag to enable
            exporting all ``nn.Module`` forward calls as local functions in ONNX. Or a set to indicate the
            particular types of modules to export as local functions in ONNX.
            This feature requires ``opset_version`` >= 15, otherwise the export will fail. This is because
            ``opset_version`` < 15 implies IR version < 8, which means no local function support.
            Module variables will be exported as function attributes. There are two categories of function
            attributes.

            1. Annotated attributes: class variables that have type annotations via
            `PEP 526-style <https://www.python.org/dev/peps/pep-0526/#class-and-instance-variable-annotations>`_
            will be exported as attributes.
            Annotated attributes are not used inside the subgraph of ONNX local function because
            they are not created by PyTorch JIT tracing, but they may be used by consumers
            to determine whether or not to replace the function with a particular fused kernel.

            2. Inferred attributes: variables that are used by operators inside the module. Attribute names
            will have prefix "inferred::". This is to differentiate from predefined attributes retrieved from
            python module annotations. Inferred attributes are used inside the subgraph of ONNX local function.

            * ``False``(default): export ``nn.Module`` forward calls as fine grained nodes.
            * ``True``: export all ``nn.Module`` forward calls as local function nodes.
            * Set of type of nn.Module: export ``nn.Module`` forward calls as local function nodes,
              only if the type of the ``nn.Module`` is found in the set.

    Raises:
      CheckerError: If the ONNX checker detects an invalid ONNX graph. Will still export the
        model to the file ``f`` even if this is raised.
    """

    _export(
        model,
        args,
        f,
        export_params,
        verbose,
        training,
        input_names,
        output_names,
        operator_export_type=operator_export_type,
        opset_version=opset_version,
        do_constant_folding=do_constant_folding,
        dynamic_axes=dynamic_axes,
        keep_initializers_as_inputs=keep_initializers_as_inputs,
        custom_opsets=custom_opsets,
        export_modules_as_functions=export_modules_as_functions,
    )


@_beartype.beartype
def _is_constant_tensor_list(node):
    if node.kind() != "prim::Constant":
        return False
    output_type = node.output().type()
    if output_type.isSubtypeOf(_C.ListType.ofTensors()):
        return True
    if output_type.isSubtypeOf(_C.ListType(_C.OptionalType.ofTensor())):
        return True


# ONNX can't handle constants that are lists of tensors, which can
# get generated in constant prop. So we split them back into prim::ListConstructs


@_beartype.beartype
def _split_tensor_list_constants(g, block):
    for node in block.nodes():
        for subblock in node.blocks():
            _split_tensor_list_constants(g, subblock)
        if _is_constant_tensor_list(node):
            inputs = []
            for val in node.output().toIValue():
                input = g.insertConstant(val)
                input.node().moveBefore(node)
                input.node().copyMetadata(node)
                inputs.append(input)

            lc = (
                g.create("prim::ListConstruct", inputs)
                .insertBefore(node)
                .output()
                .setType(_C.ListType.ofTensors())
            )
            lc.node().copyMetadata(node)
            node.output().replaceAllUsesWith(lc)


@_beartype.beartype
def _optimize_graph(
    graph: _C.Graph,
    operator_export_type: _C_onnx.OperatorExportTypes,
    _disable_torch_constant_prop: bool = False,
    fixed_batch_size: bool = False,
    params_dict=None,
    dynamic_axes=None,
    input_names=None,
    module=None,
):
    if params_dict is None:
        params_dict = {}

    # Inline everything
    _C._jit_pass_inline(graph)

    # Remove fork/wait nodes
    _C._jit_pass_inline_fork_wait(graph)
    _C._jit_pass_lint(graph)
    _C._jit_pass_onnx_autograd_function_process(graph)
    _C._jit_pass_lower_all_tuples(graph)

    # we now record some ops like ones/zeros
    # into a trace where we previously recorded constants.
    # use constant prop to maintain our current level of onnx support
    # without implementing symbolics for all of them
    if _disable_torch_constant_prop is False:
        _C._jit_pass_constant_propagation(graph)

    _split_tensor_list_constants(graph, graph)
    # run dce to eliminate dead parts of the graph that might have been
    # left behind by things like symbolic_override
    _C._jit_pass_dce(graph)
    _C._jit_pass_lint(graph)

    # CSE should improve perf when Autocast is used with disabled cache
    # Autocast is disabled due to a limitation on tracer as described at https://github.com/pytorch/pytorch/issues/84092
    # Must run before _C._jit_pass_erase_number_types to prevent type substitution
    if _C._jit_pass_cse(graph):
        _C._jit_pass_onnx_lint(graph)

    _C._jit_pass_canonicalize_graph_fuser_ops(graph)
    _C._jit_pass_lint(graph)
    _C._jit_pass_peephole(graph, True)
    _C._jit_pass_fuse_addmm(graph)
    _C._jit_pass_lint(graph)

    _C._jit_pass_peephole(graph, True)
    _C._jit_pass_lower_all_tuples(graph)
    # in _jit_pass_onnx, symbolic functions are called for each node for conversion.
    # However, there are nodes that cannot be converted without additional context.
    # For example, the number of outputs from split (and whether it is static or dynamic) is unknown
    # until the point where it is unpacked by listUnpack node.
    # This pass does a preprocess, and prepares the nodes such that enough context can be received
    # by the symbolic function.
    _C._jit_pass_onnx_remove_inplace_ops_for_onnx(graph, module)
    _C._jit_pass_onnx_preprocess(graph)

    # onnx does not support tuples, so try to remove them
    _C._jit_pass_lint(graph)

    # onnx only supports tensors, but 1 / 2 = 0.5 and tensor(1) / tensor(2) = 0
    _C._jit_pass_prepare_division_for_onnx(graph)

    _C._jit_pass_onnx_remove_print(graph)
    _C._jit_pass_onnx_preprocess_caffe2(graph)

    symbolic_helper._quantized_ops.clear()
    # Unpack quantized weights for conv and linear ops and insert into graph.
    _C._jit_pass_onnx_unpack_quantized_weights(
        graph, params_dict, symbolic_helper.is_caffe2_aten_fallback()
    )
    if symbolic_helper.is_caffe2_aten_fallback():
        # Insert permutes before and after each conv op to ensure correct order.
        _C._jit_pass_onnx_quantization_insert_permutes(graph, params_dict)

        # Find consecutive permutes that are no-ops and remove them.
        _C._jit_pass_custom_pattern_based_rewrite_graph(
            textwrap.dedent(
                """\
                graph(%Pi):
                    %Pq = quantized::nhwc2nchw(%Pi)
                    %Pr = quantized::nchw2nhwc(%Pq)
                    return (%Pr)"""
            ),
            textwrap.dedent(
                """\
                graph(%Ri):
                    return (%Ri)"""
            ),
            graph,
        )

    # onnx only supports tensors, so we turn all out number types into tensors
    _C._jit_pass_erase_number_types(graph)
    if GLOBALS.onnx_shape_inference:
        input_names = [] if input_names is None else input_names
        dynamic_axes = {} if dynamic_axes is None else dynamic_axes
        _C._jit_pass_onnx_set_dynamic_input_shape(graph, dynamic_axes, input_names)
    _C._jit_pass_onnx_lint(graph)

    graph = _C._jit_pass_onnx(graph, operator_export_type)
    _C._jit_pass_onnx_lint(graph)
    _C._jit_pass_lint(graph)

    _C._jit_pass_onnx_scalar_type_analysis(
        graph, True, GLOBALS.export_onnx_opset_version
    )
    _C._jit_pass_lint(graph)

    _C._jit_pass_onnx_peephole(
        graph, GLOBALS.export_onnx_opset_version, fixed_batch_size
    )
    _C._jit_pass_lint(graph)

    # graph is not a valid jit graph anymore because types have been replaced
    # (e.g. int with Tensor), so it now contains operators that don't actually
    # exist. We can't run normal dead code elimination because it'd fail trying
    # to look up if an operator has side effects, but we can run a dead code
    # elimination variant that doesn't need to look up if an op has side effects.
    _C._jit_pass_dce_allow_deleting_nodes_with_side_effects(graph)
    _C._jit_pass_lint(graph)
    graph = _C._jit_pass_canonicalize(graph)
    _C._jit_pass_lint(graph)
    if GLOBALS.onnx_shape_inference:
        _C._jit_pass_onnx_graph_shape_type_inference(
            graph, params_dict, GLOBALS.export_onnx_opset_version
        )
    return graph


@_beartype.beartype
def warn_on_static_input_change(input_states):
    """Warns that changes to input dictionaries and strings won't take effect in the traced ONNX graph.

    We accept dictionaries and strings as ONNX inputs, but they should be only for
    configuration use. we detect here if these inputs are modified, and if so we warn
    the user that the changes won't take effect in the traced ONNX graph.
    """
    for input, traced_input in zip(input_states[0], input_states[1]):
        if isinstance(input, dict):
            if list(input.keys()) != list(traced_input.keys()):
                warning = (
                    "We detected that you are modifying a dictionary that is an input to your "
                    "model. "
                    "Note that dictionaries are allowed as inputs in ONNX but they should be "
                    "handled with care. "
                    "Usages of dictionaries is not recommended, and should not be used except "
                    "for configuration use. "
                    "Also note that the order and values of the keys must remain the same. "
                )
                warnings.warn(warning)
        elif isinstance(input, str):
            if input != traced_input:
                warning = (
                    "The model seems to have string inputs/outputs. "
                    "Note that strings will not appear as inputs/outputs of the ONNX graph. "
                )
                warnings.warn(warning)


@_beartype.beartype
def _resolve_args_by_export_type(arg_name, arg_value, operator_export_type):
    """Resolves the arguments that are ignored when export_type != operator_export_type.ONNX."""
    if (
        operator_export_type is not operator_export_type.ONNX
        and _C_onnx._CAFFE2_ATEN_FALLBACK
    ):
        if arg_value is True:
            warnings.warn(
                f"'{arg_name}' can be set to True only when 'operator_export_type' is "
                "`ONNX`. Since 'operator_export_type' is not set to 'ONNX', "
                f"'{arg_name}' argument will be ignored."
            )
        arg_value = False
    return arg_value


@_beartype.beartype
def _decide_keep_init_as_input(
    keep_initializers_as_inputs: Optional[bool],
    operator_export_type: _C_onnx.OperatorExportTypes,
    opset_version: int,
):
    """Decides whether the initializers in the graph should be listed as ONNX graph inputs.

    This method encapsulates the logic to decide whether the initializers in the graph
    should be listed as ONNX graph inputs (i.e., whether to choose ONNX IR v3 or v4).
    If keep_initializers_as_inputs is not specified (None), then we decide whether to keep
    initializers as graph inputs (val_keep_init_as_ip) based on export type. If export type
    is ONNX, then do not keep initializers as input (val_keep_init_as_ip=False). For all other
    export types keep initializers as input (val_keep_init_as_ip=True).
    If keep_initializers_as_inputs is specified, then respect it. Unless opset version <= 8,
    in which case it must be ignored because for opset version <= 8, all initializers MUST be
    part of graph input (only ONNX IR v3 is allowed), i.e. val_keep_init_as_ip=True.

    Special handling is needed for opset version 8 or lower, because irrespective
    of user input for keep_initializers_as_inputs, the graph must follow ONNX IR v3
    semantics, i.e. all initializers must be listed as ONNX graph input.
    """

    if opset_version < 9:
        if keep_initializers_as_inputs is False:
            warnings.warn(
                "Setting 'keep_initializers_as_inputs=False' for opset version"
                "8 or lower would lead to an invalid ONNX graph. Therefore, "
                "'keep_initializers_as_inputs=False' is ignored during export."
                "Exported model will have initializers as graph inputs (compliant "
                " to ONNX IR v3)."
            )
        return True  # i.e. True == initializers are part of graph input (ONNX IR v3)
    val_keep_init_as_ip = (
        True if keep_initializers_as_inputs is None else keep_initializers_as_inputs
    )
    if (
        keep_initializers_as_inputs is None
        and operator_export_type is _C_onnx.OperatorExportTypes.ONNX
    ):
        val_keep_init_as_ip = False
    return val_keep_init_as_ip


@_beartype.beartype
def _decide_add_node_names(add_node_names, operator_export_type):
    return _resolve_args_by_export_type(
        "add_node_names", add_node_names, operator_export_type
    )


@_beartype.beartype
def _decide_constant_folding(do_constant_folding, operator_export_type, training):
    do_constant_folding = _resolve_args_by_export_type(
        "do_constant_folding", do_constant_folding, operator_export_type
    )
    if do_constant_folding and (
        training is not None and training is not _C_onnx.TrainingMode.EVAL
    ):
        warnings.warn(
            "It is recommended that constant folding be turned off ('do_constant_folding=False') "
            "when exporting the model in training-amenable mode, i.e. with 'training=TrainingMode.TRAIN' "
            "or 'training=TrainingMode.PRESERVE' (when model is in training mode). Otherwise, some "
            "learnable model parameters may not translate correctly in the exported ONNX model "
            "because constant folding mutates model parameters. Please consider "
            "turning off constant folding or setting the training=TrainingMode.EVAL."
        )
    return do_constant_folding


@_beartype.beartype
def _signature(model) -> inspect.Signature:
    should_be_callable = getattr(model, "forward", model)
    if callable(should_be_callable):
        return inspect.signature(should_be_callable)
    raise ValueError("model has no forward method and is not callable")


@_beartype.beartype
def _decide_input_format(model, args):
    try:
        sig = _signature(model)
    except ValueError as e:
        warnings.warn(f"{e}, skipping _decide_input_format")
        return args
    try:
        ordered_list_keys = list(sig.parameters.keys())
        if ordered_list_keys[0] == "self":
            ordered_list_keys = ordered_list_keys[1:]
        args_dict: Dict = {}
        if isinstance(args, list):
            args_list = args
        elif isinstance(args, tuple):
            args_list = list(args)
        else:
            args_list = [args]
        if isinstance(args_list[-1], dict):
            args_dict = args_list[-1]
            args_list = args_list[:-1]
        n_nonkeyword = len(args_list)
        for optional_arg in ordered_list_keys[n_nonkeyword:]:
            if optional_arg in args_dict:
                args_list.append(args_dict[optional_arg])
            # Check if this arg has a default value
            else:
                param = sig.parameters[optional_arg]
                if param.default != param.empty:
                    args_list.append(param.default)
        args = args_list if isinstance(args, list) else tuple(args_list)
    # Cases of models with no input args
    except IndexError:
        warnings.warn("No input args, skipping _decide_input_format")
    except Exception as e:
        warnings.warn(f"Skipping _decide_input_format\n {e.args[0]}")

    return args


@_beartype.beartype
def _trace(func, args, operator_export_type, return_outs=False):
    # Special case for common case of passing a single Tensor
    if isinstance(args, torch.Tensor):
        args = (args,)

    trace_graph, torch_out, inputs_states = torch.jit._get_trace_graph(
        func,
        args,
        strict=False,
        _force_outplace=False,
        _return_inputs_states=True,
    )
    warn_on_static_input_change(inputs_states)

    trace_graph = _optimize_graph(trace_graph, operator_export_type, params_dict={})
    if return_outs:
        return trace_graph, torch_out
    return trace_graph


@_beartype.beartype
def _trace_and_get_graph_from_model(model, args):
    # A basic sanity check: make sure the state_dict keys are the same
    # before and after running the model.  Fail fast!
    orig_state_dict_keys = torch.jit._unique_state_dict(model).keys()

    # Disable Autocast cache because it replaces kernel's weight and bias
    # by (undesired) constants.
    # No perf impact for when there are reused weights since https://github.com/pytorch/pytorch/pull/85665
    # TODO: https://github.com/pytorch/pytorch/issues/84092
    prev_autocast_cache_enabled = torch.is_autocast_cache_enabled()
    torch.set_autocast_cache_enabled(False)
    trace_graph, torch_out, inputs_states = torch.jit._get_trace_graph(
        model,
        args,
        strict=False,
        _force_outplace=False,
        _return_inputs_states=True,
    )
    torch.set_autocast_cache_enabled(prev_autocast_cache_enabled)

    warn_on_static_input_change(inputs_states)

    if orig_state_dict_keys != torch.jit._unique_state_dict(model).keys():
        raise RuntimeError(
            "state_dict changed after running the tracer; "
            "something weird is happening in your model!"
        )

    return trace_graph, torch_out


@_beartype.beartype
def _get_param_count_list(method_graph, args_params):
    param_count_list = []
    for input_, arg_params_ in zip(method_graph.inputs(), args_params):
        if "PackedParams" in str(input_.type()):
            in_vars, _ = torch.jit._flatten(arg_params_)
            param_count_list.append(len(in_vars))
        else:
            param_count_list.append(arg_params_ is not None)

    return param_count_list


@_beartype.beartype
def _check_flatten_did_not_remove(original, jit_flattened):
    """torch.jit._flatten removes None. Check if it did so in this case."""

    @_beartype.beartype
    def flatten(x):
        if isinstance(x, (list, tuple)):
            for inner in x:
                yield from flatten(inner)
        elif isinstance(x, dict):
            for inner in x.values():
                yield from flatten(inner)
        else:
            yield x

    flattened_with_none = list(flatten(original))
    num_none = len(flattened_with_none) - len(jit_flattened)
    assert num_none >= 0
    if num_none:
        raise ValueError(
            f"args contained {num_none} None's after flattening. "
            "When exporting a ScriptModule or ScriptFunction, no args may "
            "be None because that breaks type propagation."
        )


def _create_jit_graph(
<<<<<<< HEAD
    model: Union[torch.nn.Module, torch.jit.ScriptFunction],
    args: Sequence[Any],
) -> Tuple[
    _C.Graph,
    List[_C.IValue],
    Optional[Any],
    Optional[Union[_C.ScriptModule, _C.ScriptFunction]],
]:
=======
    model: Union[torch.nn.Module, torch.jit.ScriptFunction], args: Sequence[Any]
) -> Tuple[_C.Graph, List[_C.IValue], Optional[Any], Optional[_C.ScriptModule]]:
>>>>>>> 9a14bcea
    if isinstance(model, (torch.jit.ScriptFunction, torch.jit.ScriptModule)):
        flattened_args = tuple(torch.jit._flatten(tuple(args))[0])
        _check_flatten_did_not_remove(args, flattened_args)
        torch_out = None

        if isinstance(model, torch.jit.ScriptModule):
            try:
                graph = model.forward.graph
            except AttributeError as e:
                raise RuntimeError("'forward' method must be a script method") from e
            _C._jit_pass_onnx_function_substitution(graph)
            freezed_module = _C._freeze_module(
                cast(_C.ScriptModule, model._c), preserveParameters=True
            )
            module, params = _C._jit_onnx_list_model_parameters(freezed_module)
            method_graph = module._get_method("forward").graph
            args_params = tuple(args) + tuple(params)
            param_count_list = _get_param_count_list(method_graph, args_params)
            in_vars, _ = torch.jit._flatten(args_params)
            graph = _C._propagate_and_assign_input_shapes(
                method_graph, tuple(in_vars), param_count_list, False, False
            )
            return graph, params, torch_out, module

        # torch.jit.ScriptFunction
        params = []
        graph = model.graph
        _C._jit_pass_onnx_function_substitution(graph)
        param_count_list = _get_param_count_list(graph, args)
        graph = _C._propagate_and_assign_input_shapes(
            graph, flattened_args, param_count_list, False, False
        )
        return graph, params, torch_out, None

    graph, torch_out = _trace_and_get_graph_from_model(model, args)
    _C._jit_pass_onnx_lint(graph)
    state_dict = torch.jit._unique_state_dict(model)
    params = list(state_dict.values())
    graph_inputs = list(graph.inputs())
    user_input_num = len(graph_inputs) - len(state_dict)
    param_names = list(state_dict.keys())
    for i, inp in enumerate(graph_inputs):
        if i >= user_input_num:
            inp.setDebugName(param_names[i - user_input_num])
    _C._jit_pass_onnx_function_substitution(graph)
    return graph, params, torch_out, None


@_beartype.beartype
def _get_named_param_dict(graph, params):
    input_and_param_names = [val.debugName() for val in graph.inputs()]
    param_names = input_and_param_names[len(input_and_param_names) - len(params) :]
    _params_dict = dict(zip(param_names, params))
    return _params_dict


@_beartype.beartype
def _get_example_outputs(model, args):
    input_args = copy.deepcopy(args)
    input_kwargs = {}
    if input_args and isinstance(input_args[-1], dict):
        input_kwargs = input_args[-1]
        input_args = input_args[:-1]

    example_outputs = model(*input_args, **input_kwargs)
    if isinstance(example_outputs, list):
        example_outputs = [example_outputs]
    elif not isinstance(example_outputs, tuple):
        example_outputs = (example_outputs,)

    return example_outputs


_qtype_vtype_map = {
    torch.quint8: torch.uint8,
    torch.qint8: torch.int8,
    torch.qint32: torch.int32,
    torch.quint4x2: torch.int8,
}


@_beartype.beartype
def unpack_quantized_tensor(value, cast_onnx_accepted=True):
    if isinstance(value, torch.Tensor) and value.dtype in _qtype_vtype_map:
        q_value_dequantize = value.dequantize()
        q_scale = (
            torch.tensor(value.q_scale(), dtype=torch.double)
            if cast_onnx_accepted
            else torch.tensor(value.q_scale(), dtype=torch.float32)
        )
        q_zero_point = (
            torch.tensor(value.q_zero_point(), dtype=torch.int64)
            if cast_onnx_accepted
            else torch.tensor(value.q_zero_point(), dtype=_qtype_vtype_map[value.dtype])
        )
        q_value = q_value_dequantize / q_scale + q_zero_point
        q_value = q_value.to(dtype=_qtype_vtype_map[value.dtype])
        return q_value, q_scale, q_zero_point
    else:
        return (value,)


@_beartype.beartype
def _pre_trace_quant_model(model, args):
    r"""Returns `torch.jit.trace(model, args)` if model is quantized. Otherwise do nothing and return
    original model.

    This is due to https://github.com/pytorch/pytorch/issues/75761.
    """
    if any(
        hasattr(m, "_packed_params") for m in getattr(model, "modules", lambda: [])()
    ) or any(getattr(arg, "is_quantized", False) for arg in args):
        return torch.jit.trace(model, args)
    return model


@_beartype.beartype
def _model_to_graph(
    model,
    args,
    verbose=False,
    input_names=None,
    output_names=None,
    operator_export_type=_C_onnx.OperatorExportTypes.ONNX,
    do_constant_folding=True,
    _disable_torch_constant_prop=False,
    fixed_batch_size=False,
    training=_C_onnx.TrainingMode.EVAL,
    dynamic_axes=None,
) -> Tuple[
    _C.Graph,
    Dict[str, torch.Tensor],
    Optional[
        Union[
            torch.Tensor,
            Tuple[torch.Tensor, ...],
            List[torch.Tensor],
            Dict[str, torch.Tensor],
            Any,  # Can be nested tuples etc.
        ]
    ],
]:
    """Converts model into an ONNX graph.

    Returns:
        graph: A TorchScript IR Graph with ONNX nodes.
        params_dict: Dict from input param name to param value.
        torch_out: The output tensors resulting from the trace of ``model``.
            If ``model`` is a :class:`torch.jit.ScriptModule` or :class:`torch.jit.ScriptFunction`,
            this will be None, since we are not doing any tracing.
    """
    # TODO: can we simplify this to always return a tuple of Tensor or None?

    # Special case for common case of passing a single Tensor
    if isinstance(args, (torch.Tensor, int, float, bool)):
        args = (args,)

    model = _pre_trace_quant_model(model, args)
    graph, params, torch_out, module = _create_jit_graph(model, args)
    params_dict = _get_named_param_dict(graph, params)

    try:
        graph = _optimize_graph(
            graph,
            operator_export_type,
            _disable_torch_constant_prop=_disable_torch_constant_prop,
            fixed_batch_size=fixed_batch_size,
            params_dict=params_dict,
            dynamic_axes=dynamic_axes,
            input_names=input_names,
            module=module,
        )
    except Exception as e:
        torch.onnx.log("Torch IR graph at exception: ", graph)
        raise

    is_script = isinstance(model, (torch.jit.ScriptFunction, torch.jit.ScriptModule))
    if is_script:
        example_outputs = _get_example_outputs(model, args)
        example_outputs_final = ()
        for example_output in example_outputs:
            example_outputs_final += unpack_quantized_tensor(example_output)
        out_vars, desc = torch.jit._flatten(example_outputs_final)
        _C._jit_pass_onnx_assign_output_shape(
            graph, out_vars, desc, GLOBALS.onnx_shape_inference, is_script
        )

    # NB: ONNX requires complete information about output types, which might be
    # erased by some optimizations, so we need to set it explicitly again.
    else:
        if not isinstance(torch_out, (list, tuple)):
            output_wrapped = [torch_out]
        else:
            output_wrapped = torch_out  # type: ignore[assignment]

        output_tensors, out_desc = torch.jit._flatten(tuple(output_wrapped))
        # assign_output_shape pass is not compatible with quantized outputs.
        # Quantized outputs are flattened to 3 values in ONNX, while packed as
        # single value in PyTorch.
        if not any(getattr(out, "is_quantized", False) for out in output_tensors):
            _C._jit_pass_onnx_assign_output_shape(
                graph,
                output_tensors,
                out_desc,
                GLOBALS.onnx_shape_inference,
                is_script,
            )

    _set_input_and_output_names(graph, input_names, output_names)
    params_dict = _get_named_param_dict(graph, params)

    if training is None or training == _C_onnx.TrainingMode.EVAL:
        params_dict = _C._jit_pass_onnx_eval_peephole(graph, params_dict)

    if (
        do_constant_folding
        and GLOBALS.export_onnx_opset_version
        >= _constants.ONNX_CONSTANT_FOLDING_MIN_OPSET
    ):
        params_dict = _C._jit_pass_onnx_constant_fold(
            graph, params_dict, GLOBALS.export_onnx_opset_version
        )
        _C._jit_pass_dce_allow_deleting_nodes_with_side_effects(graph)

    if GLOBALS.onnx_shape_inference:
        _C._jit_pass_onnx_graph_shape_type_inference(
            graph, params_dict, GLOBALS.export_onnx_opset_version
        )

    params_dict = _C._jit_pass_onnx_eliminate_unused_items(graph, params_dict)

    # For ONNX opset < 9, constants only have three data types: float16, float, double.
    # In this pass transform constants of other data types to float/double + cast operator.
    if GLOBALS.export_onnx_opset_version < 9:
        _C._jit_pass_onnx_cast_all_constant_to_floating(graph)

    params_dict = _C._jit_pass_filter_non_tensor_arguments(params_dict)
    _C._jit_decay_packed_param_input_types(graph)

    # If output names lack a proper name and are identified only by their unique
    # give them a legible name for debugging purposes
    _apply_friendly_debug_names(graph, params_dict)

    return graph, params_dict, torch_out


@_beartype.beartype
def export_to_pretty_string(
    model,
    args,
    export_params=True,
    verbose=False,
    training=_C_onnx.TrainingMode.EVAL,
    input_names=None,
    output_names=None,
    operator_export_type=_C_onnx.OperatorExportTypes.ONNX,
    export_type=None,
    google_printer=False,
    opset_version=None,
    keep_initializers_as_inputs=None,
    custom_opsets=None,
    add_node_names=True,
    do_constant_folding=True,
    dynamic_axes=None,
):
    r"""
    Similar to :func:`export`, but returns a text representation of the ONNX
    model. Only differences in args listed below. All other args are the same
    as :func:`export`.

    Args:
        add_node_names (bool, default True): Whether or not to set
            NodeProto.name. This makes no difference unless
            ``google_printer=True``.
        google_printer (bool, default False): If False, will return a custom,
            compact representation of the model. If True will return the
            protobuf's `Message::DebugString()`, which is more verbose.

    Returns:
      A UTF-8 str containing a human-readable representation of the ONNX model.
    """
    if opset_version is None:
        opset_version = _constants.ONNX_DEFAULT_OPSET
    if custom_opsets is None:
        custom_opsets = {}
    GLOBALS.export_onnx_opset_version = opset_version
    GLOBALS.operator_export_type = operator_export_type

    with exporter_context(model, training, verbose):
        val_keep_init_as_ip = _decide_keep_init_as_input(
            keep_initializers_as_inputs, operator_export_type, opset_version
        )
        val_add_node_names = _decide_add_node_names(
            add_node_names, operator_export_type
        )
        val_do_constant_folding = _decide_constant_folding(
            do_constant_folding, operator_export_type, training
        )
        args = _decide_input_format(model, args)
        graph, params_dict, torch_out = _model_to_graph(
            model,
            args,
            verbose,
            input_names,
            output_names,
            operator_export_type,
            val_do_constant_folding,
            training=training,
            dynamic_axes=dynamic_axes,
        )

        return graph._pretty_print_onnx(  # type: ignore[attr-defined]
            params_dict,
            opset_version,
            False,
            operator_export_type,
            google_printer,
            val_keep_init_as_ip,
            custom_opsets,
            val_add_node_names,
        )


@_beartype.beartype
def unconvertible_ops(
    model,
    args,
    training: _C_onnx.TrainingMode = _C_onnx.TrainingMode.EVAL,
    opset_version: Optional[int] = None,
) -> Tuple[_C.Graph, List[str]]:
    """Returns an approximated list of all ops that are yet supported by :mod:`torch.onnx`.

    The list is approximated because some ops may be removed during the conversion
    process and don't need to be converted. Some other ops may have partial support
    that will fail conversion with particular inputs. Please open a Github Issue
    for op support requests.

    Args:
        model: Same as the `model` parameter in :func:`torch.onnx.export`.
        args: Same as the `args` parameter in :func:`torch.onnx.export`.
        training: Same as the `training` parameter in :func:`torch.onnx.export`.
        opset_version: Same as the `opset_version` parameter in :func:`torch.onnx.export`.

    Returns:
        The JIT graph and a list of unconvertible ops in the format of "domain::op".
    """

    opset_version = opset_version or _constants.ONNX_DEFAULT_OPSET
    GLOBALS.export_onnx_opset_version = opset_version

    try:
        with exporter_context(model, training, verbose=False):
            # Create a mostly clean JIT graph that contains the plain aten and
            # other ops we can check with the symbolic registry.
            # NOTE: We don't want to actually convert any ops to ONNX or run any
            # symbolic functions because there is a higher chance that a pass
            # fails or an unconvertible op messes up the graph during ONNX conversion.
            # This way we can always generate a list just by looking at the names
            # of the ops in the graph.
            args = _decide_input_format(model, args)
            model = _pre_trace_quant_model(model, args)
            graph, _, _, module = _create_jit_graph(model, args)
            _C._jit_pass_inline(graph)
            _C._jit_pass_onnx_remove_inplace_ops_for_onnx(graph, module)
            _C._jit_pass_erase_number_types(graph)
            _C._jit_pass_dce_allow_deleting_nodes_with_side_effects(graph)
    except Exception as e:
        raise errors.OnnxExporterError(
            "Failed to discover unconvertible ops because of errors during the JIT graph "
            "generation process."
        ) from e

    unsupported_ops = []
    for node in graph.nodes():
        domain_op = node.kind()
        if domain_op.startswith("onnx::") or domain_op.startswith("prim::"):
            # We consider onnx and prim ops as supported ops, even though some "prim"
            # ops are not implemented as symbolic functions, because they may be
            # eliminated in the conversion passes. Users may still see errors caused
            # by prim ops even though they don't show up in the list.
            continue
        if not registration.registry.is_registered_op(domain_op, opset_version):
            # We consider all registered ops supported, even though some of them are
            # only partially supported, because there is not yet a good way to check
            # if an op is fully supported.
            # TODO(justinchuby): Create a way to check if an op is fully supported.
            unsupported_ops.append(domain_op)
    return graph, unsupported_ops


@_beartype.beartype
def _setup_trace_module_map(
    model: Union[torch.nn.Module, torch.jit.ScriptModule],
    export_modules_as_functions: Union[bool, Collection[Type[torch.nn.Module]]],
) -> Set[str]:
    def __register_attribute_hook():
        attr_name = "_onnx_attrs"

        def _track_module_attributes_forward_pre_hook(module, input):
            setattr(module, attr_name, _get_module_attributes(module))

        def _track_module_attributes_forward_hook(module, input, output):
            tracing_state = _C._get_tracing_state()
            if not tracing_state:
                return

            graph = tracing_state.graph()
            onnx_attrs = {}
            if hasattr(module, attr_name):
                onnx_attrs = getattr(module, attr_name)
                delattr(module, attr_name)

            _C._jit_pass_onnx_track_scope_attributes(graph, onnx_attrs)

        for m in model.modules():
            m.register_forward_hook(_track_module_attributes_forward_hook)
            m.register_forward_pre_hook(_track_module_attributes_forward_pre_hook)

    def _unqualified_variable_name(qualified_name: str) -> str:
        """
        Parse qualified variable name and return the unqualified version.

        Pure numeric atoms are considered inadequate, so this function will look past them,
        and start from the first non-numeric atom.

        Example:
            >>> _unqualified_variable_name('__main__.Foo.bar')
            'bar'
            >>> _unqualified_variable_name('__main__.Foo.bar.0')
            'bar.0'
        """
        name_atoms = qualified_name.split(".")
        for i, atom in reversed(list(enumerate(name_atoms))):
            if not atom.isnumeric():
                return ".".join(name_atoms[i:])
        return qualified_name

    trace_module_map = {
        _m: torch._C._jit_onnx_create_full_scope_name(
            torch.typename(type(_m)), _unqualified_variable_name(_n)
        )
        for _n, _m in model.named_modules()
    }
    torch.jit._trace._trace_module_map = trace_module_map
    if isinstance(export_modules_as_functions, bool) and export_modules_as_functions:
        module_typenames = {torch.typename(type(module)) for module in trace_module_map}
    elif isinstance(export_modules_as_functions, set) and export_modules_as_functions:

        def _find_typename(v):
            if isinstance(v, type):
                return torch.typename(v)
            else:
                raise RuntimeError(
                    "Only type of the `nn.Module` should be "
                    "passed in the set for argument `export_modules_as_functions`. "
                    "Got `%s`." % (type(v).__name__)
                )

        module_typenames = {_find_typename(v) for v in export_modules_as_functions}
    else:
        module_typenames = set()

    if module_typenames:
        __register_attribute_hook()

    return module_typenames


@_beartype.beartype
def _reset_trace_module_map():
    torch.jit._trace._trace_module_map = None
    _C._jit_pass_onnx_clear_scope_records()


@_beartype.beartype
def _get_module_attributes(module):

    annotations = typing.get_type_hints(type(module))
    base_m_annotations = typing.get_type_hints(torch.nn.Module)
    [annotations.pop(k, None) for k in base_m_annotations]
    return {k: getattr(module, k) for k in annotations}


@_beartype.beartype
def _export(
    model,
    args,
    f,
    export_params=True,
    verbose=False,
    training=_C_onnx.TrainingMode.EVAL,
    input_names=None,
    output_names=None,
    operator_export_type=_C_onnx.OperatorExportTypes.ONNX,
    export_type=None,
    opset_version=None,
    do_constant_folding=True,
    dynamic_axes=None,
    keep_initializers_as_inputs=None,
    fixed_batch_size=False,
    custom_opsets=None,
    add_node_names=True,
    onnx_shape_inference=True,
    export_modules_as_functions=False,
):
    assert GLOBALS.in_onnx_export is False

    if export_type is None:
        export_type = _exporter_states.ExportTypes.PROTOBUF_FILE

    if isinstance(model, torch.nn.DataParallel):
        raise ValueError(
            "torch.nn.DataParallel is not supported by ONNX "
            "exporter, please use 'attribute' module to "
            "unwrap model from torch.nn.DataParallel. Try "
            "torch.onnx.export(model.module, ...)"
        )

    GLOBALS.onnx_shape_inference = onnx_shape_inference

    if opset_version is None:
        opset_version = _constants.ONNX_DEFAULT_OPSET

    if export_modules_as_functions and opset_version < 15:
        raise ValueError(
            "`export_modules_as_functions` is not supported for `opset_version` < 15."
            "This is because `opset_version` < 15 implies IR version < 8, which means "
            "no local function support. "
        )
    if not operator_export_type:
        if _C_onnx._CAFFE2_ATEN_FALLBACK:
            operator_export_type = _C_onnx.OperatorExportTypes.ONNX_ATEN_FALLBACK
        else:
            operator_export_type = _C_onnx.OperatorExportTypes.ONNX

    # By default, training=TrainingMode.EVAL,
    # which is good because running a model in training mode could result in
    # internal buffers getting updated, dropout getting applied, etc.
    # If you really know what you're doing, you can turn
    # training=TrainingMode.TRAINING or training=TrainingMode.PRESERVE,
    # (to preserve whatever the original training mode was.)
    GLOBALS.export_onnx_opset_version = opset_version
    GLOBALS.operator_export_type = operator_export_type

    try:
        GLOBALS.in_onnx_export = True

        module_typenames_to_export_as_functions: Set[str] = set()
        if isinstance(model, (torch.nn.Module, torch.jit.ScriptModule)):
            module_typenames_to_export_as_functions = _setup_trace_module_map(
                model, export_modules_as_functions
            )

        with exporter_context(model, training, verbose):
            val_keep_init_as_ip = _decide_keep_init_as_input(
                keep_initializers_as_inputs,
                operator_export_type,
                opset_version,
            )
            val_add_node_names = _decide_add_node_names(
                add_node_names, operator_export_type
            )
            val_do_constant_folding = _decide_constant_folding(
                do_constant_folding, operator_export_type, training
            )
            # Normally f can be a file-like object, but for large models, the external data format requires a
            # valid `model_file_location`. Code in export.cpp will enforce this.
            if isinstance(f, str):
                model_file_location = f
            else:
                model_file_location = ""
            args = _decide_input_format(model, args)
            if dynamic_axes is None:
                dynamic_axes = {}
            _validate_dynamic_axes(dynamic_axes, model, input_names, output_names)

            graph, params_dict, torch_out = _model_to_graph(
                model,
                args,
                verbose,
                input_names,
                output_names,
                operator_export_type,
                val_do_constant_folding,
                fixed_batch_size=fixed_batch_size,
                training=training,
                dynamic_axes=dynamic_axes,
            )

            # TODO: Don't allocate a in-memory string for the protobuf
            defer_weight_export = (
                export_type is not _exporter_states.ExportTypes.PROTOBUF_FILE
            )
            if custom_opsets is None:
                custom_opsets = {}

            _C._jit_pass_dce_allow_deleting_nodes_with_side_effects(graph)
            node_attr_to_name = {}  # type: ignore[var-annotated]
            if module_typenames_to_export_as_functions:
                # NOTE: cannot call DCE after this pass. DCE will remove function definition nodes.
                node_attr_to_name = _C._jit_pass_onnx_function_extraction(
                    graph,
                    module_typenames_to_export_as_functions,
                    list(params_dict.keys()),
                )
            params_dict = _C._jit_pass_onnx_deduplicate_initializers(  # type: ignore[assignment]
                graph, params_dict, getattr(model, "training", False)  # type: ignore[arg-type]
            )
            _C._jit_pass_onnx_assign_scoped_names_for_node_and_value(graph)
            if export_params:
                (
                    proto,
                    export_map,
                    val_use_external_data_format,
                    node_names,
                ) = graph._export_onnx(  # type: ignore[attr-defined]
                    params_dict,
                    opset_version,
                    dynamic_axes,
                    defer_weight_export,
                    operator_export_type,
                    not verbose,
                    val_keep_init_as_ip,
                    custom_opsets,
                    val_add_node_names,
                    model_file_location,
                    node_attr_to_name,
                )
            else:
                (
                    proto,
                    export_map,
                    val_use_external_data_format,
                    node_names,
                ) = graph._export_onnx(  # type: ignore[attr-defined]
                    {},
                    opset_version,
                    dynamic_axes,
                    False,
                    operator_export_type,
                    not verbose,
                    val_keep_init_as_ip,
                    custom_opsets,
                    val_add_node_names,
                    model_file_location,
                    node_attr_to_name,
                )
            if verbose:
                torch.onnx.log("Exported graph: ", graph)
            if export_type == _exporter_states.ExportTypes.PROTOBUF_FILE:
                assert len(export_map) == 0
                with torch.serialization._open_file_like(f, "wb") as opened_file:
                    opened_file.write(proto)
            elif export_type in [
                _exporter_states.ExportTypes.ZIP_ARCHIVE,
                _exporter_states.ExportTypes.COMPRESSED_ZIP_ARCHIVE,
            ]:
                compression = (
                    zipfile.ZIP_DEFLATED
                    if export_type
                    == _exporter_states.ExportTypes.COMPRESSED_ZIP_ARCHIVE
                    else zipfile.ZIP_STORED
                )
                with zipfile.ZipFile(f, "w", compression=compression) as z:
                    z.writestr(_constants.ONNX_ARCHIVE_MODEL_PROTO_NAME, proto)
                    for k, v in export_map.items():
                        z.writestr(k, v)
            elif export_type == _exporter_states.ExportTypes.DIRECTORY:
                if os.path.exists(f):
                    assert os.path.isdir(f)
                else:
                    os.makedirs(f)

                model_proto_file = os.path.join(
                    f, _constants.ONNX_ARCHIVE_MODEL_PROTO_NAME
                )
                with torch.serialization._open_file_like(
                    model_proto_file, "wb"
                ) as opened_file:
                    opened_file.write(proto)

                for k, v in export_map.items():
                    weight_proto_file = os.path.join(f, k)
                    with torch.serialization._open_file_like(
                        weight_proto_file, "wb"
                    ) as opened_file:
                        opened_file.write(v)
            else:
                raise RuntimeError("Unknown export type")

            # The ONNX checker only works for ONNX graph. So if the operator_export_type is not ONNX,
            # we can skip this check.
            # If large model format export is enabled, proto will only contain data location instead of
            # raw data and _check_onnx_proto() will fail because it can only handle the raw ONNX proto
            # string in memory.
            if (operator_export_type is _C_onnx.OperatorExportTypes.ONNX) and (
                not val_use_external_data_format
            ):
                try:
                    _C._check_onnx_proto(proto, full_check=True)
                except RuntimeError as e:
                    raise errors.CheckerError(e)
    finally:
        assert GLOBALS.in_onnx_export
        GLOBALS.in_onnx_export = False
        _reset_trace_module_map()

    return torch_out


@_beartype.beartype
def _apply_friendly_debug_names(graph, params):
    for n in graph.nodes():
        for v in n.inputs():
            old_name = v.debugName()
            if old_name != str(v.unique()):
                continue
            new_name = f"{n.kind()}_{v.unique()}"
            v.setDebugName(new_name)
            if old_name in params:
                params[new_name] = params.pop(old_name)


@_beartype.beartype
def _set_input_and_output_names(graph, input_names, output_names):
    @_beartype.beartype
    def set_names(node_list, name_list, descriptor):
        if name_list is None:
            return
        if len(name_list) > len(node_list):
            raise RuntimeError(
                "number of %s names provided (%d) exceeded number of %ss (%d)"
                % (descriptor, len(name_list), descriptor, len(node_list))
            )

        # Mark if the output node DebugName is set before.
        output_node_set = set()
        for i, (name, node) in enumerate(zip(name_list, node_list)):
            # Duplicated output node, insert onnx::Identity to avoid setting the same DebugName after setDebugName().
            if descriptor == "output":
                if node in output_node_set:
                    identity_node = graph.create("onnx::Identity")
                    identity_node.insertAfter(node.node())
                    identity_node.addInput(node)
                    identity_node.output().setType(node.type())
                    graph.return_node().replaceInput(i, identity_node.output())
                    node = identity_node.output()
                output_node_set.add(node)

            if node.debugName() != name:
                node.setDebugName(name)

    set_names(list(graph.inputs()), input_names, "input")
    set_names(list(graph.outputs()), output_names, "output")


@_beartype.beartype
def _run_symbolic_method(g, op_name, symbolic_fn, args):
    r"""
    This trampoline function gets invoked for every symbolic method
    call from C++.
    """
    try:
        return symbolic_fn(g, *args)
    except TypeError as e:
        # Handle the specific case where we didn't successfully dispatch
        # to symbolic_fn.  Otherwise, the backtrace will have the clues
        # you need.
        e.args = (f"{e.args[0]} (occurred when translating {op_name})",)
        raise


@_beartype.beartype
def _add_block(node: _C.Node) -> _C.Block:
    return node.addBlock()


@_beartype.beartype
def _add_input_to_block(block: _C.Block):
    return block.addInputToBlock()  # type: ignore[attr-defined]


@_beartype.beartype
def _add_output_to_block(block: _C.Block, value: _C.Value) -> int:
    return block.registerOutput(value)


@_beartype.beartype
def _should_aten_fallback(
    name: str,
    opset_version: int,
    operator_export_type: _C_onnx.OperatorExportTypes,
):
    is_exportable_aten_op = registration.registry.is_registered_op(name, opset_version)
    is_onnx_aten_export = operator_export_type == _C_onnx.OperatorExportTypes.ONNX_ATEN
    is_aten_fallback_export = (
        operator_export_type == _C_onnx.OperatorExportTypes.ONNX_ATEN_FALLBACK
    )
    return is_onnx_aten_export or (
        not is_exportable_aten_op and is_aten_fallback_export
    )


@_beartype.beartype
def _need_symbolic_context(symbolic_fn: Callable) -> bool:
    """Checks if the first argument to symbolic_fn is annotated as type `torch.onnx.SymbolicContext`."""
    params = tuple(inspect.signature(symbolic_fn).parameters.values())
    # When the annotation is postpone-evaluated, the annotation is a string
    # and not a type. We need to use get_type_hints to get the real type.
    if not params:
        return False
    first_param_name = params[0].name
    type_hints = typing.get_type_hints(symbolic_fn)
    if first_param_name not in type_hints:
        return False
    param_type = type_hints[first_param_name]
    return issubclass(param_type, _exporter_states.SymbolicContext)


@_beartype.beartype
def _symbolic_context_handler(symbolic_fn: Callable) -> Callable:
    """Decorator that provides the symbolic context to the symbolic function if needed."""
    if _need_symbolic_context(symbolic_fn):

        # TODO(justinchuby): Update the module name of GraphContext when it is public
        warnings.warn(
            "The first argument to symbolic functions is deprecated in 1.13 and will be "
            "removed in the future. Please annotate treat the first argument (g) as GraphContext "
            "and use context information from the object instead.",
            category=FutureWarning,
        )

        def wrapper(graph_context: jit_utils.GraphContext, *args, **kwargs):
            symbolic_context = _exporter_states.SymbolicContext(
                params_dict=graph_context.params_dict,
                env=graph_context.env,
                cur_node=graph_context.original_node,
                onnx_block=graph_context.block,
            )
            return symbolic_fn(symbolic_context, graph_context, *args, **kwargs)

        return wrapper
    return symbolic_fn


@_beartype.beartype
def _get_aten_op_overload_name(n: _C.Node) -> str:

    # Returns `overload_name` attribute to ATen ops on non-Caffe2 builds
    schema = n.schema()
    if not schema.startswith("aten::") or symbolic_helper.is_caffe2_aten_fallback():
        return ""
    return _C.parse_schema(schema).overload_name


@_beartype.beartype
def _run_symbolic_function(
    graph: _C.Graph,
    block: _C.Block,
    node: _C.Node,
    inputs: Any,
    env: Dict[_C.Value, _C.Value],
    operator_export_type=_C_onnx.OperatorExportTypes.ONNX,
) -> Optional[Union[_C.Value, Sequence[Optional[_C.Value]]]]:
    """Runs a symbolic function.

    The function is used in C++ to export the node to ONNX.

    Returns:
        A single or a tuple of Values.
        None when the node gets cloned as is into the new graph.
    """

    opset_version = GLOBALS.export_onnx_opset_version

    # See Note [Export inplace]
    node_kind = node.kind()
    if node_kind.endswith("_"):
        # Treat relu_ -> relu; add_ -> add etc.
        ns_op_name = node_kind[:-1]
    else:
        ns_op_name = node_kind

    namespace, op_name = ns_op_name.split("::")

    graph_context = jit_utils.GraphContext(
        graph=graph,
        block=block,
        opset=opset_version,
        original_node=node,
        params_dict=_params_dict,
        env=env,
    )

    try:
        # Caffe2-specific: Quantized op symbolics are registered for opset 9 only.
        if symbolic_helper.is_caffe2_aten_fallback() and opset_version == 9:
            symbolic_caffe2.register_quantized_ops("caffe2", opset_version)

        if namespace == "quantized" and symbolic_helper.is_caffe2_aten_fallback():
            domain = "caffe2"
        else:
            domain = namespace
        symbolic_function_name = f"{domain}::{op_name}"

        symbolic_function_group = registration.registry.get_function_group(
            symbolic_function_name
        )
        if symbolic_function_group is not None:
            symbolic_fn = symbolic_function_group.get(opset_version)
            if symbolic_fn is not None:
                attrs = {
                    k: symbolic_helper._node_get(node, k) for k in node.attributeNames()
                }
                return symbolic_fn(graph_context, *inputs, **attrs)

        attrs = {
            k + "_" + node.kindOf(k)[0]: symbolic_helper._node_get(node, k)
            for k in node.attributeNames()
        }
        if namespace == "onnx":
            # Clone node to trigger ONNX shape inference
            return graph_context.op(op_name, *inputs, **attrs, outputs=node.outputsSize())  # type: ignore[attr-defined]

        if _should_aten_fallback(ns_op_name, opset_version, operator_export_type):
            # Direct ATen export requested
            outputs = node.outputsSize()
            attrs["outputs"] = outputs
            # `overload_name` is set for non-Caffe2 builds only
<<<<<<< HEAD
            return g.at(  # type: ignore[attr-defined]
                op_name,
                *inputs,
                overload_name=_get_aten_op_overload_name(n),
=======
            return graph_context.at(
                op_name,
                *inputs,
                overload_name=_get_aten_op_overload_name(node),
>>>>>>> 9a14bcea
                **attrs,
            )

        raise errors.UnsupportedOperatorError(
            domain,
            op_name,
            opset_version,
            symbolic_function_group.get_min_supported()
            if symbolic_function_group
            else None,
        )

    except RuntimeError:
        if operator_export_type == _C_onnx.OperatorExportTypes.ONNX_FALLTHROUGH:
            return None
        elif (
            operator_export_type == _C_onnx.OperatorExportTypes.ONNX_ATEN_FALLBACK
            and not symbolic_helper.is_caffe2_aten_fallback()
        ):
            # Emit ATen op for non-Caffe2 builds when `operator_export_type==ONNX_ATEN_FALLBACK`
            attrs = {
                k + "_" + node.kindOf(k)[0]: symbolic_helper._node_get(node, k)
                for k in node.attributeNames()
            }
<<<<<<< HEAD
            return g.at(  # type: ignore[attr-defined]
                op_name,
                *inputs,
                overload_name=_get_aten_op_overload_name(n),
=======
            return graph_context.at(
                op_name,
                *inputs,
                overload_name=_get_aten_op_overload_name(node),
>>>>>>> 9a14bcea
                **attrs,
            )
        raise
    except TypeError as e:
        # Handle the specific case where we didn't successfully dispatch.
        # Otherwise, the backtrace will have the clues you need.
        e.args = (f"{e.args[0]} \n(Occurred when translating {op_name}).",)
        raise


@_beartype.beartype
def _verify_custom_op_name(symbolic_name: str):
    if not re.match(r"^[a-zA-Z0-9-_]+::[a-zA-Z-_]+[a-zA-Z0-9-_]*$", symbolic_name):
        raise errors.OnnxExporterError(
            f"Failed to register operator {symbolic_name}. "
            "The symbolic name must match the format domain::name, "
            "and should start with a letter and contain only "
            "alphanumerical characters"
        )

    ns, _ = symbolic_name.split("::")
    if ns == "onnx":
        raise ValueError(
            f"Failed to register operator {symbolic_name}. {ns} domain cannot be modified."
        )


@_beartype.beartype
def register_custom_op_symbolic(
    symbolic_name: str, symbolic_fn: Callable, opset_version: int
):
    """Registers a symbolic function for a custom operator.

    When the user registers symbolic for custom/contrib ops,
    it is highly recommended to add shape inference for that operator via setType API,
    otherwise the exported graph may have incorrect shape inference in some extreme cases.
    An example of setType is `test_aten_embedding_2` in `test_operators.py`.

    See "Custom Operators" in the module documentation for an example usage.

    Args:
        symbolic_name (str): The name of the custom operator in "<domain>::<op>"
            format.
        symbolic_fn (Callable): A function that takes in the ONNX graph and
            the input arguments to the current operator, and returns new
            operator nodes to add to the graph.
        opset_version (int): The ONNX opset version in which to register.
    """
    if symbolic_name.startswith("::"):
        symbolic_name = f"aten{symbolic_name}"

    _verify_custom_op_name(symbolic_name)

<<<<<<< HEAD
    versions = range(
        max(_constants.ONNX_MIN_OPSET, opset_version),
        _constants.ONNX_MAX_OPSET + 1,
    )
    registration.custom_onnx_symbolic(symbolic_name, versions)(symbolic_fn)
=======
    registration.custom_onnx_symbolic(
        symbolic_name,
        opset_version,
        decorate=[
            _symbolic_context_handler,
        ],
    )(symbolic_fn)
>>>>>>> 9a14bcea


@_beartype.beartype
def unregister_custom_op_symbolic(symbolic_name: str, opset_version: int):
    """Unregisters ``symbolic_name``.

    See "Custom Operators" in the module documentation for an example usage.

    Args:
        symbolic_name (str): The name of the custom operator in "<domain>::<op>"
            format.
        opset_version (int): The ONNX opset version in which to unregister.
    """
    if symbolic_name.startswith("::"):
        symbolic_name = f"aten{symbolic_name}"

    _verify_custom_op_name(symbolic_name)

    registration.registry.unregister(symbolic_name, opset_version)


@_beartype.beartype
def _validate_dynamic_axes(dynamic_axes, model, input_names, output_names):
    """Ensures dynamic axes argument is follows the expected format."""
    if len(dynamic_axes) == 0:
        return

    if hasattr(model, "graph"):
        # Extracting set of valid input/output names that shall be used for dynamic_axes
        if (input_names is None) or len(input_names) == 0:
            input_names = [x.debugName() for x in model.graph.inputs()]
        if (output_names is None) or len(output_names) == 0:
            output_names = [y.debugName() for y in model.graph.outputs()]

    valid_names = set((input_names or []) + (output_names or []))

    # If dynamic axes are provided as a list rather than dictionary, they should
    # first get converted to a dictionary in expected format. If desired axes names
    # are not provided for dynamic axes, automatic names shall be generated for
    # provided dynamic axes of specified input/output
    for key, value in dynamic_axes.items():
        if key not in valid_names:
            warnings.warn(
                f"Provided key {key} for dynamic axes is not a valid input/output name"
            )
        if isinstance(value, list):
            warnings.warn(
                "No names were found for specified dynamic axes of provided input."
                f"Automatically generated names will be applied to each dynamic axes of input {key}"
            )

            value_dict = {}
            for i, x in enumerate(value):
                if not isinstance(x, int):
                    raise ValueError(
                        "The type of axis index is expected to be an integer"
                    )
                if x in value_dict:
                    warnings.warn(
                        f"Duplicate dynamic axis index {x} was provided for input {key}."
                    )
                else:
                    value_dict[x] = str(key) + "_dynamic_axes_" + str(i + 1)
            dynamic_axes[key] = value_dict<|MERGE_RESOLUTION|>--- conflicted
+++ resolved
@@ -46,11 +46,7 @@
     symbolic_helper,
 )
 from torch.onnx._globals import GLOBALS
-<<<<<<< HEAD
-from torch.onnx._internal import _beartype, diagnostics, registration
-=======
-from torch.onnx._internal import _beartype, jit_utils, registration
->>>>>>> 9a14bcea
+from torch.onnx._internal import _beartype, diagnostics, jit_utils, registration
 
 __all__ = [
     "is_in_onnx_export",
@@ -932,19 +928,8 @@
 
 
 def _create_jit_graph(
-<<<<<<< HEAD
-    model: Union[torch.nn.Module, torch.jit.ScriptFunction],
-    args: Sequence[Any],
-) -> Tuple[
-    _C.Graph,
-    List[_C.IValue],
-    Optional[Any],
-    Optional[Union[_C.ScriptModule, _C.ScriptFunction]],
-]:
-=======
     model: Union[torch.nn.Module, torch.jit.ScriptFunction], args: Sequence[Any]
 ) -> Tuple[_C.Graph, List[_C.IValue], Optional[Any], Optional[_C.ScriptModule]]:
->>>>>>> 9a14bcea
     if isinstance(model, (torch.jit.ScriptFunction, torch.jit.ScriptModule)):
         flattened_args = tuple(torch.jit._flatten(tuple(args))[0])
         _check_flatten_did_not_remove(args, flattened_args)
@@ -1874,17 +1859,10 @@
             outputs = node.outputsSize()
             attrs["outputs"] = outputs
             # `overload_name` is set for non-Caffe2 builds only
-<<<<<<< HEAD
-            return g.at(  # type: ignore[attr-defined]
-                op_name,
-                *inputs,
-                overload_name=_get_aten_op_overload_name(n),
-=======
             return graph_context.at(
                 op_name,
                 *inputs,
                 overload_name=_get_aten_op_overload_name(node),
->>>>>>> 9a14bcea
                 **attrs,
             )
 
@@ -1909,17 +1887,10 @@
                 k + "_" + node.kindOf(k)[0]: symbolic_helper._node_get(node, k)
                 for k in node.attributeNames()
             }
-<<<<<<< HEAD
-            return g.at(  # type: ignore[attr-defined]
-                op_name,
-                *inputs,
-                overload_name=_get_aten_op_overload_name(n),
-=======
             return graph_context.at(
                 op_name,
                 *inputs,
                 overload_name=_get_aten_op_overload_name(node),
->>>>>>> 9a14bcea
                 **attrs,
             )
         raise
@@ -1973,13 +1944,6 @@
 
     _verify_custom_op_name(symbolic_name)
 
-<<<<<<< HEAD
-    versions = range(
-        max(_constants.ONNX_MIN_OPSET, opset_version),
-        _constants.ONNX_MAX_OPSET + 1,
-    )
-    registration.custom_onnx_symbolic(symbolic_name, versions)(symbolic_fn)
-=======
     registration.custom_onnx_symbolic(
         symbolic_name,
         opset_version,
@@ -1987,7 +1951,6 @@
             _symbolic_context_handler,
         ],
     )(symbolic_fn)
->>>>>>> 9a14bcea
 
 
 @_beartype.beartype
