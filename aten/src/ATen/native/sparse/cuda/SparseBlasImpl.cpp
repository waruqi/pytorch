#define TORCH_ASSERT_ONLY_METHOD_OPERATORS
#include <ATen/core/Tensor.h>
#include <ATen/Dispatch.h>
#include <ATen/OpMathType.h>
#include <ATen/cuda/CUDADataType.h>
#include <ATen/cuda/CUDASparse.h>
#include <ATen/cuda/CUDASparseBlas.h>
#include <ATen/cuda/CUDASparseDescriptors.h>
#include <ATen/native/LinearAlgebraUtils.h>
#include <ATen/native/cuda/MiscUtils.h>
#include <ATen/native/sparse/cuda/SparseBlasImpl.h>
#include <ATen/native/sparse/cuda/SparseBlasLegacy.h>

#ifndef AT_PER_OPERATOR_HEADERS
#include <ATen/Functions.h>
#include <ATen/NativeFunctions.h>
#else
#include <ATen/ops/_sparse_csr_tensor_unsafe_native.h>
#include <ATen/ops/empty_strided.h>
#endif

#include <c10/cuda/CUDACachingAllocator.h>
#include <c10/util/MaybeOwned.h>

namespace at {
namespace native {
namespace sparse {
namespace impl {
namespace cuda {

namespace {

c10::MaybeOwned<Tensor> prepare_column_major_matrix_for_cusparse(
    const Tensor& tensor) {
  if (is_blas_compatible_column_major_order(tensor)) {
    return at::native::expect_resolved_conj(tensor);
  } else {
    return c10::MaybeOwned<Tensor>::owned(cloneBatchedColumnMajor(tensor));
  }
}

c10::MaybeOwned<Tensor> inline prepare_dense_matrix_for_cusparse(
    const Tensor& tensor) {
#if defined(CUDA_VERSION) && CUDA_VERSION < 11000
  // CUDA < 11.0 doesn't support row-major layout, return column-major in this case
  return prepare_column_major_matrix_for_cusparse(tensor);
#else
  if (is_blas_compatible_row_major_order(tensor) ||
      is_blas_compatible_column_major_order(tensor)) {
    return at::native::expect_resolved_conj(tensor);
  } else {
    return c10::MaybeOwned<Tensor>::owned(
        tensor.clone(at::MemoryFormat::Contiguous));
  }
#endif
}

Tensor copy_strided(const Tensor& tensor, IntArrayRef strides) {
  Tensor result = at::empty_strided(tensor.sizes(), strides, tensor.options());
  result.copy_(tensor);
  return result;
}

c10::MaybeOwned<Tensor> prepare_dense_matrix_for_cusparse(
    const Tensor& tensor,
    IntArrayRef strides) {
  if (tensor.strides().equals(strides)) {
    return c10::MaybeOwned<Tensor>::borrowed(tensor);
  } else {
    return c10::MaybeOwned<Tensor>::owned(copy_strided(tensor, strides));
  }
}

// This function is used for old CUDA Toolkit versions that doesn't support new cuSPARSE Generic API
void addmm_out_legacy(
    const at::sparse_csr::SparseCsrTensor& mat1,
    const Tensor& mat2,
    const Scalar& beta,
    const Scalar& alpha,
    const Tensor& result) {
  TORCH_INTERNAL_ASSERT_DEBUG_ONLY(mat1.is_sparse_csr());
  auto nnz = mat1._nnz();
  auto m = mat1.size(0);
  auto k = mat1.size(1);
  auto n = mat2.size(1);
  auto crow_indices = mat1.crow_indices().to(kInt);
  auto col_indices = mat1.col_indices().to(kInt);
  auto values = mat1.values();
  auto mat2_ = at::native::expect_resolved_conj(mat2);
  auto result_ = at::native::expect_resolved_conj(result);
  at::native::s_addmm_out_csr_sparse_dense_cuda_worker(nnz, m, n, k, result, beta, *result_, alpha, crow_indices, col_indices, values, *mat2_);
  if (!result.is_same(*result_)) {
    result.copy_(*result_);
  }
}

c10::MaybeOwned<Tensor> inline prepare_dense_vector_for_cusparse(
    const Tensor& tensor) {
  if (tensor.is_non_overlapping_and_dense()) {
    return c10::MaybeOwned<Tensor>::borrowed(tensor);
  } else {
    return c10::MaybeOwned<Tensor>::owned(
        tensor.clone(at::MemoryFormat::Contiguous));
  }
}

void inline indices_to_32_bit_inplace(const Tensor& input) {
  static_cast<SparseCsrTensorImpl*>(input.unsafeGetTensorImpl())->set_member_tensors(
      input.crow_indices().to(kInt),
      input.col_indices().to(kInt),
      input.values(),
      input.sizes());
}

void inline col_indices_and_values_resize_(const Tensor& input, int64_t nnz) {
  static_cast<SparseCsrTensorImpl*>(input.unsafeGetTensorImpl())->set_member_tensors(
      input.crow_indices(),
      input.col_indices().resize_({nnz}),
      input.values().resize_({nnz}),
      input.sizes());
}

void inline bsrsv2_bsrsm2_may_need_to_sync() {
#if defined(CUSPARSE_VERSION) && CUSPARSE_VERSION < 11703
  // cusparse bsrsv2 and bsrsm2 have a synchronization issue that may cause illegal memory access in cuda <= 11.6.x
  // See https://github.com/pytorch/pytorch/issues/71297
  ::c10::cuda::device_synchronize();
#endif
  // else: do nothing!
}

void block_sparse_triangular_solve_vec(
    const at::sparse_csr::SparseCsrTensor& A,
    const Tensor& B,
    const Tensor& X,
    bool upper,
    bool transpose,
    bool unitriangular) {
#if !AT_USE_HIPSPARSE_TRIANGULAR_SOLVE()
  TORCH_CHECK(
      false,
      "Calling triangular solver with block sparse GPU tensors requires compiling ",
      "PyTorch with ROCm 4.5.0+. ",
      "Please use PyTorch built with newer ROCm version.");
#else
  TORCH_INTERNAL_ASSERT_DEBUG_ONLY(A.layout() == kSparseBsr);
  // values is expected to be a blocks of sparse matrix
  TORCH_INTERNAL_ASSERT_DEBUG_ONLY(A.values().dim() == 3);
  // blocks are expected to be square
  TORCH_INTERNAL_ASSERT(A.values().size(2) == A.values().size(1));
  // only block of size > 1 is supported in cuSPARSE
  TORCH_INTERNAL_ASSERT(A.values().size(-1) > 1);
  // blocks are expected to be in row- or column-major order
  TORCH_INTERNAL_ASSERT(
      A.values().is_contiguous() ||
      A.values().transpose(-2, -1).is_contiguous());

  // cuSPARSE can't work with empty sparse matrices
  if (A._nnz() == 0) {
    X.fill_(NAN);
    return;
  }

  const cusparseDirection_t block_layout = A.values().is_contiguous()
      ? CUSPARSE_DIRECTION_ROW
      : CUSPARSE_DIRECTION_COLUMN;

  c10::MaybeOwned<Tensor> X_ = prepare_dense_matrix_for_cusparse(X);
  c10::MaybeOwned<Tensor> B_ = prepare_dense_matrix_for_cusparse(B);

  auto block_size = cuda_int_cast(A.values().size(2), "block_size");
  auto nnzb = cuda_int_cast(A._nnz(), "nnzb");
  auto mb = cuda_int_cast(A.size(0), "mb") / block_size;

  auto desc = at::cuda::sparse::CuSparseMatDescriptor(upper, unitriangular);
  cusparseOperation_t opA = transpose ? CUSPARSE_OPERATION_TRANSPOSE
                                      : CUSPARSE_OPERATION_NON_TRANSPOSE;

  auto info = at::cuda::sparse::CuSparseBsrsv2Info();

  AT_DISPATCH_FLOATING_AND_COMPLEX_TYPES(
      X.scalar_type(), "block_sparse_triangular_solve_vec", [&] {
        scalar_t alpha = 1;
        auto values = A.values();
        auto values_data_ptr = values.data_ptr<scalar_t>();
        auto crow_indices = A.crow_indices().to(kInt);
        auto crow_indices_data_ptr = crow_indices.data_ptr<int>();
        auto col_indices = A.col_indices().to(kInt);
        auto col_indices_data_ptr = col_indices.data_ptr<int>();
        auto handle = at::cuda::getCurrentCUDASparseHandle();
        int buffer_size = 0;

        at::cuda::sparse::bsrsv2_bufferSize(
            handle,
            block_layout,
            opA,
            mb,
            nnzb,
            desc.descriptor(),
            values_data_ptr,
            crow_indices_data_ptr,
            col_indices_data_ptr,
            block_size,
            info.descriptor(),
            &buffer_size);

        auto& allocator = *c10::cuda::CUDACachingAllocator::get();
        auto work_data = allocator.allocate(buffer_size);

        at::cuda::sparse::bsrsv2_analysis(
            handle,
            block_layout,
            opA,
            mb,
            nnzb,
            desc.descriptor(),
            values_data_ptr,
            crow_indices_data_ptr,
            col_indices_data_ptr,
            block_size,
            info.descriptor(),
            CUSPARSE_SOLVE_POLICY_NO_LEVEL,
            work_data.get());

        if (!unitriangular) {
          int first_zero_diag_idx = -1;
          cusparseStatus_t status = cusparseXbsrsv2_zeroPivot(handle, info.descriptor(), &first_zero_diag_idx);
          if (status == CUSPARSE_STATUS_ZERO_PIVOT) {
            X_->fill_(NAN);
            return;
          }
        }

        at::cuda::sparse::bsrsv2_solve(
            handle,
            block_layout,
            opA,
            mb,
            nnzb,
            &alpha,
            desc.descriptor(),
            values_data_ptr,
            crow_indices_data_ptr,
            col_indices_data_ptr,
            block_size,
            info.descriptor(),
            B_->data_ptr<scalar_t>(),
            X_->data_ptr<scalar_t>(),
            CUSPARSE_SOLVE_POLICY_NO_LEVEL,
            work_data.get());

        bsrsv2_bsrsm2_may_need_to_sync();
      });
  if (!X.is_same(*X_)) {
    X.copy_(*X_);
  }
#endif
}

void block_sparse_triangular_solve_mat(
    const at::sparse_csr::SparseCsrTensor& A,
    const Tensor& B,
    const Tensor& X,
    bool upper,
    bool transpose,
    bool unitriangular) {
#if !AT_USE_HIPSPARSE_TRIANGULAR_SOLVE()
  TORCH_CHECK(
      false,
      "Calling triangular solver with block sparse GPU tensors requires compiling ",
      "PyTorch with ROCm 4.5.0+. ",
      "Please use PyTorch built with newer ROCm version.");
#else
  TORCH_INTERNAL_ASSERT_DEBUG_ONLY(A.layout() == kSparseBsr);
  // values is expected to be a blocks of sparse matrix
  TORCH_INTERNAL_ASSERT_DEBUG_ONLY(A.values().dim() == 3);
  // blocks are expected to be square
  TORCH_INTERNAL_ASSERT(A.values().size(2) == A.values().size(1));
  // only block of size > 1 is supported in cuSPARSE
  TORCH_INTERNAL_ASSERT(A.values().size(-1) > 1);
  // blocks are expected to be in row- or column-major order
  TORCH_INTERNAL_ASSERT(
      A.values().is_contiguous() ||
      A.values().transpose(-2, -1).is_contiguous());

  // cuSPARSE can't work with empty sparse matrices
  if (A._nnz() == 0) {
    X.fill_(NAN);
    return;
  }

  const cusparseDirection_t block_layout = A.values().is_contiguous()
      ? CUSPARSE_DIRECTION_ROW
      : CUSPARSE_DIRECTION_COLUMN;

  c10::MaybeOwned<Tensor> X_ = prepare_column_major_matrix_for_cusparse(X);
  c10::MaybeOwned<Tensor> B_ = prepare_column_major_matrix_for_cusparse(B);

  int ldb = cuda_int_cast(B_->stride(-1), "ldb");
  int ldx = cuda_int_cast(X_->stride(-1), "ldx");

  cusparseOperation_t opX = CUSPARSE_OPERATION_NON_TRANSPOSE;
  cusparseOperation_t opA = transpose ? CUSPARSE_OPERATION_TRANSPOSE
                                      : CUSPARSE_OPERATION_NON_TRANSPOSE;

  auto block_size = cuda_int_cast(A.values().size(2), "block_size");
  auto nnzb = cuda_int_cast(A._nnz(), "nnzb");
  auto mb = cuda_int_cast(A.size(0), "mb") / block_size;
  auto n = cuda_int_cast(B.size(-1), "n");

  auto desc = at::cuda::sparse::CuSparseMatDescriptor(upper, unitriangular);
  auto info = at::cuda::sparse::CuSparseBsrsm2Info();

  AT_DISPATCH_FLOATING_AND_COMPLEX_TYPES(
      X.scalar_type(), "block_sparse_triangular_solve_vec", [&] {
        scalar_t alpha = 1;
        auto values = A.values();
        auto values_data_ptr = values.data_ptr<scalar_t>();
        auto crow_indices = A.crow_indices().to(kInt);
        auto crow_indices_data_ptr = crow_indices.data_ptr<int>();
        auto col_indices = A.col_indices().to(kInt);
        auto col_indices_data_ptr = col_indices.data_ptr<int>();
        auto handle = at::cuda::getCurrentCUDASparseHandle();
        int buffer_size = 0;

        at::cuda::sparse::bsrsm2_bufferSize(
            handle,
            block_layout,
            opA,
            opX,
            mb,
            n,
            nnzb,
            desc.descriptor(),
            values_data_ptr,
            crow_indices_data_ptr,
            col_indices_data_ptr,
            block_size,
            info.descriptor(),
            &buffer_size);

        auto& allocator = *c10::cuda::CUDACachingAllocator::get();
        auto work_data = allocator.allocate(buffer_size);

        at::cuda::sparse::bsrsm2_analysis(
            handle,
            block_layout,
            opA,
            opX,
            mb,
            n,
            nnzb,
            desc.descriptor(),
            values_data_ptr,
            crow_indices_data_ptr,
            col_indices_data_ptr,
            block_size,
            info.descriptor(),
            CUSPARSE_SOLVE_POLICY_NO_LEVEL,
            work_data.get());

        if (!unitriangular) {
          int first_zero_diag_idx = -1;
          cusparseStatus_t status = cusparseXbsrsm2_zeroPivot(handle, info.descriptor(), &first_zero_diag_idx);
          if (status == CUSPARSE_STATUS_ZERO_PIVOT) {
            X_->fill_(NAN);
            return;
          }
        }

        at::cuda::sparse::bsrsm2_solve(
            handle,
            block_layout,
            opA,
            opX,
            mb,
            n,
            nnzb,
            &alpha,
            desc.descriptor(),
            values_data_ptr,
            crow_indices_data_ptr,
            col_indices_data_ptr,
            block_size,
            info.descriptor(),
            B_->data_ptr<scalar_t>(),
            ldb,
            X_->data_ptr<scalar_t>(),
            ldx,
            CUSPARSE_SOLVE_POLICY_NO_LEVEL,
            work_data.get());

        bsrsv2_bsrsm2_may_need_to_sync();
      });
  if (!X.is_same(*X_)) {
    X.copy_(*X_);
  }
#endif
}

void block_sparse_mv(
    const at::sparse_csr::SparseCsrTensor& mat,
    const Tensor& vec,
    const Scalar& beta,
    const Scalar& alpha,
    const Tensor& result) {
  TORCH_INTERNAL_ASSERT_DEBUG_ONLY(mat.layout() == kSparseBsr);
  // values is expected to be a blocks of sparse matrix
  TORCH_INTERNAL_ASSERT_DEBUG_ONLY(mat.values().dim() == 3);
  // blocks are expected to be square
  TORCH_INTERNAL_ASSERT(mat.values().size(2) == mat.values().size(1));
  // only block of size > 1 is supported in cuSPARSE
  TORCH_INTERNAL_ASSERT(mat.values().size(-1) > 1);
  // blocks are expected to be in row- or column-major order
  TORCH_INTERNAL_ASSERT(
      mat.values().is_contiguous() ||
      mat.values().transpose(-2, -1).is_contiguous());

  const cusparseDirection_t block_layout = mat.values().is_contiguous()
      ? CUSPARSE_DIRECTION_ROW
      : CUSPARSE_DIRECTION_COLUMN;

  c10::MaybeOwned<Tensor> result_ = prepare_dense_vector_for_cusparse(result);
  c10::MaybeOwned<Tensor> vec_ = prepare_dense_vector_for_cusparse(vec);

  auto block_size = cuda_int_cast(mat.values().size(2), "block_size");
  auto nnzb = cuda_int_cast(mat._nnz(), "nnzb");
  auto mb = cuda_int_cast(mat.size(0), "mb") / block_size;
  auto nb = cuda_int_cast(mat.size(1), "nb") / block_size;

  AT_DISPATCH_FLOATING_AND_COMPLEX_TYPES(
      result.scalar_type(), "block_sparse_mv", [&] {
        auto beta_ = beta.to<scalar_t>();
        auto alpha_ = alpha.to<scalar_t>();
        auto handle = at::cuda::getCurrentCUDASparseHandle();
        auto desc = at::cuda::sparse::CuSparseMatDescriptor();
        auto values = mat.values();
        auto values_data_ptr = values.data_ptr<scalar_t>();
        auto crow_indices = mat.crow_indices().to(kInt);
        auto crow_indices_data_ptr = crow_indices.data_ptr<int>();
        auto col_indices = mat.col_indices().to(kInt);
        auto col_indices_data_ptr = col_indices.data_ptr<int>();
        at::cuda::sparse::bsrmv(
            handle,
            block_layout,
            CUSPARSE_OPERATION_NON_TRANSPOSE,
            mb,
            nb,
            nnzb,
            &alpha_,
            desc.descriptor(),
            values_data_ptr,
            crow_indices_data_ptr,
            col_indices_data_ptr,
            block_size,
            vec_->data_ptr<scalar_t>(),
            &beta_,
            result_->data_ptr<scalar_t>());
      });
  if (!result.is_same(*result_)) {
    result.copy_(*result_);
  }
}

void block_sparse_mm(
    const at::sparse_csr::SparseCsrTensor& mat1,
    const Tensor& mat2,
    const Scalar& beta,
    const Scalar& alpha,
    const Tensor& result) {
  TORCH_INTERNAL_ASSERT_DEBUG_ONLY(mat1.layout() == kSparseBsr);
  // values is expected to be a blocks of sparse matrix
  TORCH_INTERNAL_ASSERT(mat1.values().dim() == 3);
  // blocks are expected to be square
  TORCH_INTERNAL_ASSERT(mat1.values().size(2) == mat1.values().size(1));
  // only block of size > 1 is supported in cuSPARSE
  TORCH_INTERNAL_ASSERT(mat1.values().size(-1) > 1);
  // blocks are expected to be in row- or column-major order
  TORCH_INTERNAL_ASSERT(
      mat1.values().is_contiguous() ||
      mat1.values().transpose(-2, -1).is_contiguous());

  const cusparseDirection_t block_layout = mat1.values().is_contiguous()
      ? CUSPARSE_DIRECTION_ROW
      : CUSPARSE_DIRECTION_COLUMN;

  c10::MaybeOwned<Tensor> mat2_ = prepare_dense_matrix_for_cusparse(mat2);

  // cuSPARSE expects column-major strides for result and we can't manipulate
  // transpose flag of mat1
  c10::MaybeOwned<Tensor> result_ =
      prepare_column_major_matrix_for_cusparse(result);

  IntArrayRef result_strides = result_->strides();
  IntArrayRef mat2_strides = mat2_->strides();
  auto ndim = result_->dim();

  TORCH_INTERNAL_ASSERT_DEBUG_ONLY(ndim == 2);
  TORCH_INTERNAL_ASSERT_DEBUG_ONLY(mat1.dim() == 2);
  TORCH_INTERNAL_ASSERT_DEBUG_ONLY(mat2.dim() == 2);

  bool is_mat2_row_major = (mat2_strides[ndim - 1] == 1);
  int ldb = is_mat2_row_major ? cuda_int_cast(mat2_strides[ndim - 2], "ldb")
                              : cuda_int_cast(mat2_strides[ndim - 1], "ldb");
  int ldc = cuda_int_cast(result_strides[ndim - 1], "ldc");
  auto block_size = cuda_int_cast(mat1.values().size(2), "block_size");
  auto nnzb = cuda_int_cast(mat1._nnz(), "nnzb");
  auto mb = cuda_int_cast(mat1.size(0), "mb") / block_size;
  auto kb = cuda_int_cast(mat1.size(1), "nb") / block_size;
  auto n = cuda_int_cast(mat2.size(1), "n");

  // according to cuSPARSE documentation, opA can only be NON_TRANSPOSE
  cusparseOperation_t opA = CUSPARSE_OPERATION_NON_TRANSPOSE;
  cusparseOperation_t opB = is_mat2_row_major
      ? CUSPARSE_OPERATION_TRANSPOSE
      : CUSPARSE_OPERATION_NON_TRANSPOSE;

  AT_DISPATCH_FLOATING_AND_COMPLEX_TYPES(
      result.scalar_type(), "block_sparse_mm", [&] {
        auto beta_ = beta.to<scalar_t>();
        auto alpha_ = alpha.to<scalar_t>();
        auto handle = at::cuda::getCurrentCUDASparseHandle();
        auto desc = at::cuda::sparse::CuSparseMatDescriptor();

        auto values = mat1.values();
        auto values_data_ptr = values.data_ptr<scalar_t>();
        auto crow_indices = mat1.crow_indices().to(kInt);
        auto crow_indices_data_ptr = crow_indices.data_ptr<int>();
        auto col_indices = mat1.col_indices().to(kInt);
        auto col_indices_data_ptr = col_indices.data_ptr<int>();

        at::cuda::sparse::bsrmm(
            handle,
            block_layout,
            opA,
            opB,
            mb,
            n,
            kb,
            nnzb,
            &alpha_,
            desc.descriptor(),
            values_data_ptr,
            crow_indices_data_ptr,
            col_indices_data_ptr,
            block_size,
            mat2_->data_ptr<scalar_t>(),
            ldb,
            &beta_,
            result_->data_ptr<scalar_t>(),
            ldc);
      });

  if (!result.is_same(*result_)) {
    result.copy_(*result_);
  }
}

void spmm(
    const at::sparse_csr::SparseCsrTensor& mat1,
    const Tensor& mat2,
    const Scalar& beta,
    const Scalar& alpha,
    const Tensor& result) {
#if !(AT_USE_CUSPARSE_GENERIC_API() || AT_USE_HIPSPARSE_GENERIC_52_API())
  addmm_out_legacy(mat1, mat2, beta, alpha, result);
#else
  c10::MaybeOwned<Tensor> result_ = prepare_dense_matrix_for_cusparse(result);
  c10::MaybeOwned<Tensor> mat2_ = prepare_dense_matrix_for_cusparse(mat2);

  // Here subscript "c" stands for column-major, substript "r" stands for
  // row-major order Both orders are supported by cuSPARSE. For mixed input we
  // need to cast 'mat2' to order of 'result'. We compute
  // result = mat1 @ op(mat2) + result.
  // If order of 'mat2' and 'result' matches, the op is
  // identity; op(mat2) == mat2. If 'result' is column-major and 'mat2' is
  // row-major we pass 'mat2' as column-major and compute
  // result_c = mat1 @ transpose(mat2_c) + result_c; mat2_r==transpose(mat2_c)
  // if 'result' is row-major and 'mat2' is column-major we pass 'mat2'
  // as row-major and compute
  // result_r = mat1 @ transpose(mat2_r) + result_r; mat2_c==transpose(mat2_r)
  IntArrayRef result_strides = result_->strides();
  IntArrayRef mat2_strides = mat2_->strides();
  auto ndim = result_->dim();
  TORCH_INTERNAL_ASSERT_DEBUG_ONLY(ndim == 2 || ndim == 3);
  TORCH_INTERNAL_ASSERT_DEBUG_ONLY(mat1.dim() == 2 || mat1.dim() == 3);
  TORCH_INTERNAL_ASSERT_DEBUG_ONLY(mat2.dim() == 2 || mat2.dim() == 3);
  bool is_result_row_major = (result_strides[ndim - 1] == 1);
  bool is_mat2_row_major = (mat2_strides[ndim - 1] == 1);
  bool transpose_B = (is_result_row_major ^ is_mat2_row_major);

  cusparseOperation_t opA = CUSPARSE_OPERATION_NON_TRANSPOSE;
  cusparseOperation_t opB = transpose_B ? CUSPARSE_OPERATION_TRANSPOSE
                                        : CUSPARSE_OPERATION_NON_TRANSPOSE;

  // CUDA < 11.0 doesn't support 64-bit indices and doesn't raise an error about this
  // silently returning incorrect results
#if defined(CUDA_VERSION) && CUDA_VERSION < 11000
  auto mat1_32 = at::native::_sparse_csr_tensor_unsafe(
      mat1.crow_indices().to(kInt),
      mat1.col_indices().to(kInt),
      mat1.values(),
      mat1.sizes(),
      mat1.scalar_type(),
      mat1.layout(),
      mat1.device());
  auto descA = at::cuda::sparse::CuSparseSpMatCsrDescriptor(mat1_32);
  auto algorithm = CUSPARSE_MM_ALG_DEFAULT;
#else
  // TODO: update this to support COO sparse layout
  auto descA = at::cuda::sparse::CuSparseSpMatCsrDescriptor(mat1);
  auto algorithm = CUSPARSE_SPMM_CSR_ALG2;
#endif

  auto descB = at::cuda::sparse::CuSparseDnMatDescriptor(
      transpose_B ? mat2_->mT() : *mat2_);
  auto descC = at::cuda::sparse::CuSparseDnMatDescriptor(*result_);

  AT_DISPATCH_FLOATING_AND_COMPLEX_TYPES_AND2(
      kHalf,
      kBFloat16,
      result.scalar_type(),
      "spmm",
      [&] {
        using opmath_t = at::opmath_type<scalar_t>;
        auto beta_ = beta.to<opmath_t>();
        auto alpha_ = alpha.to<opmath_t>();
        cudaDataType compute_type = at::cuda::getCudaDataType<opmath_t>();
        auto handle = at::cuda::getCurrentCUDASparseHandle();

        size_t buffer_size;
        TORCH_CUDASPARSE_CHECK(cusparseSpMM_bufferSize(
            handle,
            opA,
            opB,
            &alpha_,
            descA.descriptor(),
            descB.descriptor(),
            &beta_,
            descC.descriptor(),
            compute_type,
            algorithm,
            &buffer_size // output
            ));

        auto& allocator = *c10::cuda::CUDACachingAllocator::get();
        auto work_data = allocator.allocate(buffer_size);

        TORCH_CUDASPARSE_CHECK(cusparseSpMM(
            handle,
            opA,
            opB,
            &alpha_,
            descA.descriptor(),
            descB.descriptor(),
            &beta_,
            descC.descriptor(),
            compute_type,
            algorithm,
            work_data.get()));
      });

  if (!result.is_same(*result_)) {
    result.copy_(*result_);
  }
#endif // !(AT_USE_CUSPARSE_GENERIC_API() || AT_USE_HIPSPARSE_GENERIC_API())
}

void spgemm(
    const at::sparse_csr::SparseCsrTensor& A,
    const at::sparse_csr::SparseCsrTensor& B,
    const Scalar& beta,
    const Scalar& alpha,
    const at::sparse_csr::SparseCsrTensor& C) {
#if (!defined(USE_ROCM)) && (defined(CUDA_VERSION) && CUDA_VERSION < 11000)
  TORCH_CHECK(
      false,
      "Calling addmm with sparse GPU tensors requires compiling ",
      "PyTorch with CUDA 11+. ",
      "Please use PyTorch built with newer CUDA version.");
#elif defined(USE_ROCM) && ROCM_VERSION < 50200
  TORCH_CHECK(
      false,
      "Calling addmm with sparse GPU tensors requires compiling ",
      "PyTorch with ROCm 5.2+. ",
      "Please use PyTorch built with newer ROCm version.");
#else
  // older versions of cusparse on Windows segfault for complex128 dtype
#if defined(_WIN32) && defined(CUSPARSE_VERSION) && CUSPARSE_VERSION < 11400
  TORCH_CHECK(
      !(A.scalar_type() == ScalarType::ComplexDouble),
      "Sparse multiplication with complex128 dtype inputs is not supported with current CUDA version. Please upgrade to CUDA Toolkit 11.2.1+");
#endif

  IntArrayRef A_sizes = A.sizes();
  auto ndim = A.dim();
  auto m = A_sizes[ndim - 2];

  IntArrayRef B_sizes = B.sizes();
  auto n = B_sizes[ndim - 1];

  // Only 32-bit indices are supported
  auto A_32 = at::native::_sparse_csr_tensor_unsafe(A.crow_indices().to(kInt), A.col_indices().to(kInt), A.values(), A.sizes(), A.scalar_type(), A.layout(), A.device());
  auto B_32 = at::native::_sparse_csr_tensor_unsafe(B.crow_indices().to(kInt), B.col_indices().to(kInt), B.values(), B.sizes(), B.scalar_type(), B.layout(), B.device());

  // Modify C tensor in-place to swap indices tensors with 32-bit variants
  indices_to_32_bit_inplace(C);

  auto descA = at::cuda::sparse::CuSparseSpMatCsrDescriptor(A_32);
  auto descB = at::cuda::sparse::CuSparseSpMatCsrDescriptor(B_32);
  auto descC = at::cuda::sparse::CuSparseSpMatCsrDescriptor(C);

  auto spgemm_desc = at::cuda::sparse::CuSparseSpGEMMDescriptor();
  cusparseOperation_t opA = CUSPARSE_OPERATION_NON_TRANSPOSE;
  cusparseOperation_t opB = CUSPARSE_OPERATION_NON_TRANSPOSE;

  AT_DISPATCH_FLOATING_AND_COMPLEX_TYPES_AND2(
      kHalf,
      kBFloat16,
      C.scalar_type(),
      "spgemm",
      [&] {
        auto beta_ = beta.to<scalar_t>();
        auto alpha_ = alpha.to<scalar_t>();
        auto compute_type = at::cuda::getCudaDataType<scalar_t>();
        auto handle = at::cuda::getCurrentCUDASparseHandle();

        // It's required to call workEstimation twice
        size_t buffer_size1 = 0;
        TORCH_CUDASPARSE_CHECK(cusparseSpGEMM_workEstimation(
            handle,
            opA,
            opB,
            &alpha_,
            descA.descriptor(),
            descB.descriptor(),
            &beta_,
            descC.descriptor(),
            compute_type,
            CUSPARSE_SPGEMM_DEFAULT,
            spgemm_desc.descriptor(),
            &buffer_size1,
            nullptr));

        auto& allocator = *c10::cuda::CUDACachingAllocator::get();
        auto buffer1 = allocator.allocate(buffer_size1);

        TORCH_CUDASPARSE_CHECK(cusparseSpGEMM_workEstimation(
            handle,
            opA,
            opB,
            &alpha_,
            descA.descriptor(),
            descB.descriptor(),
            &beta_,
            descC.descriptor(),
            compute_type,
            CUSPARSE_SPGEMM_DEFAULT,
            spgemm_desc.descriptor(),
            &buffer_size1,
            buffer1.get()));

        // It's required to call compute twice
        size_t buffer_size2 = 0;
        TORCH_CUDASPARSE_CHECK(cusparseSpGEMM_compute(
            handle,
            opA,
            opB,
            &alpha_,
            descA.descriptor(),
            descB.descriptor(),
            &beta_,
            descC.descriptor(),
            compute_type,
            CUSPARSE_SPGEMM_DEFAULT,
            spgemm_desc.descriptor(),
            &buffer_size2,
            nullptr));

        auto buffer2 = allocator.allocate(buffer_size2);

        TORCH_CUDASPARSE_CHECK(cusparseSpGEMM_compute(
            handle,
            opA,
            opB,
            &alpha_,
            descA.descriptor(),
            descB.descriptor(),
            &beta_,
            descC.descriptor(),
            compute_type,
            CUSPARSE_SPGEMM_DEFAULT,
            spgemm_desc.descriptor(),
            &buffer_size2,
            buffer2.get()));

        // Get how many specified elements are there in C
        int64_t C_num_rows, C_num_cols, C_nnz;
        std::tie(C_num_rows, C_num_cols, C_nnz) = descC.get_size();

        TORCH_INTERNAL_ASSERT_DEBUG_ONLY(C_num_rows == m);
        TORCH_INTERNAL_ASSERT_DEBUG_ONLY(C_num_cols == n);

        // Resize result using nnz information from cusparse
        col_indices_and_values_resize_(C, C_nnz);

        // Update matC with the new pointers
        descC.set_tensor(C);

        // Copy the data into C
        TORCH_CUDASPARSE_CHECK(cusparseSpGEMM_copy(
            handle,
            opA,
            opB,
            &alpha_,
            descA.descriptor(),
            descB.descriptor(),
            &beta_,
            descC.descriptor(),
            compute_type,
            CUSPARSE_SPGEMM_DEFAULT,
            spgemm_desc.descriptor()));
      });
#endif
}

} // anonymous namespace

void addmm_out_sparse_csr(
    const Tensor& mat1,
    const Tensor& mat2,
    const Scalar& beta,
    const Scalar& alpha,
    const Tensor& result) {
<<<<<<< HEAD
  if (mat1.layout() == kSparseBsr && mat2.layout() == kStrided && result.layout() == kStrided) {
    return block_sparse_mm(mat1, mat2, beta, alpha, result);
=======
  TORCH_INTERNAL_ASSERT(
      !((mat1.layout() == kStrided) && (mat2.layout() == kStrided) &&
        (result.layout() == kStrided)),
      "Expected at least one sparse input");

  // Layout checks are nested mat1, mat2, result
  // Conditions are ordered strided, csr, csc, bsr, bsc.
  // Valid combinations terminate in a return
  // Invalid combinations are omitted and will fall though to the TORCH check
  // generating an informative error message
  if (mat1.layout() == kStrided) {
    if (mat2.layout() == kSparseCsr) {
      if (result.layout() == kStrided) {
        // TODO: Add native CSC support via cuSPARSE if supported.
        return spmm(
            mat2.transpose(0, 1).to_sparse_csr(),
            mat1.transpose(0, 1),
            beta,
            alpha,
            result.transpose(0, 1));
      }
    }
    if (mat2.layout() == kSparseCsc) {
      if (result.layout() == kStrided) {
        return spmm(
            mat2.transpose(-2, -1),
            mat1.transpose(-2, -1),
            beta,
            alpha,
            result.transpose(-2, -1));
      }
    }
    if (mat2.layout() == kSparseBsc) {
      if (result.layout() == kStrided) {
        return block_sparse_mm(
            mat2.transpose(-2, -1),
            mat1.transpose(-2, -1),
            beta,
            alpha,
            result.transpose(-2, -1));
      }
    }
>>>>>>> b04b2fa9
  }
  if (mat1.is_sparse_csr() && mat2.layout() == kStrided && result.layout() == kStrided) {
    return spmm(mat1, mat2, beta, alpha, result);
  }
<<<<<<< HEAD
  if (mat1.layout() == kStrided && mat2.is_sparse_csr() && result.layout() == kStrided) {
    // TODO: Add native CSC support via cuSPARSE if supported.
    return spmm(mat2.transpose(0, 1).to_sparse_csr(), mat1.transpose(0, 1), beta, alpha, result.transpose(0, 1));
=======
  if (mat1.layout() == kSparseCsc) {
    if (mat2.layout() == kStrided) {
      if (result.layout() == kStrided) {
        // TODO: Add native CSC support via cuSPARSE if supported.
        return spmm(mat1.to_sparse_csr(), mat2, beta, alpha, result);
      }
    }
    if (mat2.layout() == kSparseCsr) {
      if (result.layout() == kSparseCsr)
        // TODO: Add native CSC support via cuSPARSE if supported.
        return spgemm(mat1.to_sparse_csr(), mat2, beta, alpha, result);
    }
    if (mat2.layout() == kSparseCsc) {
      if (result.layout() == kSparseCsr) {
        // TODO: Add native CSC support via cuSPARSE if supported.
        return spgemm(
            mat1.to_sparse_csr(), mat2.to_sparse_csr(), beta, alpha, result);
      }
      if (result.layout() == kSparseCsc) {
        return spgemm(
            mat2.transpose(-2, -1),
            mat1.transpose(-2, -1),
            beta,
            alpha,
            result.transpose(-2, -1));
      }
    }
>>>>>>> b04b2fa9
  }
  if (mat1.is_sparse_csr() && mat2.is_sparse_csr() && result.is_sparse_csr()) {
    return spgemm(mat1, mat2, beta, alpha, result);
  }
  TORCH_CHECK(false, "addmm: computation on CUDA is not implemented for ",
              result.layout(), " + ", mat1.layout(), " @ ", mat2.layout());
}

/*
  Computes a sparse matrix-dense vector product defined as
  y <- alpha*op(A)*x + beta*y

  Args:
  * `mat` - Tensor storing sparse m x n matrix A.
  * `vec` - Tensor storing dense vector x of size n.
  * `result` - [in] Tensor storing dense vector y of size m.
               [out] result of the operation.
*/
void addmv_out_sparse_csr(
    const at::sparse_csr::SparseCsrTensor& mat,
    const Tensor& vec,
    const Scalar& beta,
    const Scalar& alpha,
    const Tensor& result) {
  if (mat.layout() == kSparseBsr) {
    return block_sparse_mv(mat, vec, beta, alpha, result);
  }
#if !(AT_USE_CUSPARSE_GENERIC_API() || AT_USE_HIPSPARSE_GENERIC_API())
  TORCH_CHECK(
      false,
      "Calling addmv on a sparse GPU tensor requires compiling ",
      "PyTorch with CUDA 10.2+ (CUDA 11+ on Windows). ",
      "Please use PyTorch built with newer CUDA version.");
#else
  cusparseOperation_t opA = CUSPARSE_OPERATION_NON_TRANSPOSE;

  c10::MaybeOwned<Tensor> result_ = prepare_dense_vector_for_cusparse(result);
  c10::MaybeOwned<Tensor> vec_ = prepare_dense_vector_for_cusparse(vec);

  // TODO: update this to support COO sparse layout
  auto descA = at::cuda::sparse::CuSparseSpMatCsrDescriptor(mat);
  auto descX = at::cuda::sparse::CuSparseDnVecDescriptor(*vec_);
  auto descY = at::cuda::sparse::CuSparseDnVecDescriptor(*result_);

  // cusparseSpMVAlg_t was updated in cuda 11.2.1 (cusparse 11.4.0)
#if CUSPARSE_VERSION >= 11400
  cusparseSpMVAlg_t alg = CUSPARSE_SPMV_ALG_DEFAULT;
#else
  cusparseSpMVAlg_t alg = CUSPARSE_MV_ALG_DEFAULT;
#endif

  // SpMV doesn't support uniform precision computation
  // For float16/bfloat16 inputs compute_type must be CUDA_R_32F
  // and type of alpha, beta must be float
  auto dispatch_scalar_type = result.scalar_type();
  if (dispatch_scalar_type == at::ScalarType::Half ||
      dispatch_scalar_type == at::ScalarType::BFloat16) {
    dispatch_scalar_type = at::ScalarType::Float;
  }

  AT_DISPATCH_FLOATING_AND_COMPLEX_TYPES(
      dispatch_scalar_type,
      "addmv_out_sparse_csr_cuda_impl",
      [&] {
        auto beta_ = beta.to<scalar_t>();
        auto alpha_ = alpha.to<scalar_t>();
        cudaDataType compute_type = at::cuda::getCudaDataType<scalar_t>();
        auto handle = at::cuda::getCurrentCUDASparseHandle();

        size_t buffer_size;
        TORCH_CUDASPARSE_CHECK(cusparseSpMV_bufferSize(
            handle,
            opA,
            &alpha_,
            descA.descriptor(),
            descX.descriptor(),
            &beta_,
            descY.descriptor(),
            compute_type,
            alg,
            &buffer_size // output
            ));

        auto& allocator = *c10::cuda::CUDACachingAllocator::get();
        auto work_data = allocator.allocate(buffer_size);

        TORCH_CUDASPARSE_CHECK(cusparseSpMV(
            handle,
            opA,
            &alpha_,
            descA.descriptor(),
            descX.descriptor(),
            &beta_,
            descY.descriptor(),
            compute_type,
            alg,
            work_data.get()));
      });
  if (!result.is_same(*result_)) {
    result.copy_(*result_);
  }
#endif // !(AT_USE_CUSPARSE_GENERIC_API() || AT_USE_HIPSPARSE_GENERIC_API())
}

/*
  Computes C = alpha * A + beta * B

  Args:
  * `A` - [in] sparse Tensor of size m × n.
  * `B` - [in] sparse Tensor of size m × n.
  * `C` - [out] sparse Tensor of size m × n.
*/
void add_out_sparse_csr(
    const at::sparse_csr::SparseCsrTensor& A,
    const at::sparse_csr::SparseCsrTensor& B,
    const Scalar& alpha,
    const Scalar& beta,
    const at::sparse_csr::SparseCsrTensor& C) {
  IntArrayRef A_sizes = A.sizes();
  auto ndim = A.dim();
  int m = at::native::cuda_int_cast(A_sizes[ndim - 2], "m");
  int n = at::native::cuda_int_cast(A_sizes[ndim - 1], "n");

  TORCH_INTERNAL_ASSERT_DEBUG_ONLY(A.sizes().equals(B.sizes()) && A.sizes().equals(C.sizes()));

  // Only 32-bit indices are supported
  auto A_32 = at::native::_sparse_csr_tensor_unsafe(
      A.crow_indices().to(kInt),
      A.col_indices().to(kInt),
      A.values(),
      A.sizes(),
      A.scalar_type(),
      A.layout(),
      A.device());
  auto B_32 = at::native::_sparse_csr_tensor_unsafe(
      B.crow_indices().to(kInt),
      B.col_indices().to(kInt),
      B.values(),
      B.sizes(),
      B.scalar_type(),
      B.layout(),
      B.device());

  // Modify C tensor in-place to swap indices tensors with 32-bit variants
  indices_to_32_bit_inplace(C);

  int nnzA = at::native::cuda_int_cast(A_32._nnz(), "nnzA");
  int nnzB = at::native::cuda_int_cast(B_32._nnz(), "nnzB");

  auto desc = at::cuda::sparse::CuSparseMatDescriptor();

  auto A_crow_indices = A_32.crow_indices();
  auto B_crow_indices = B_32.crow_indices();
  auto C_crow_indices = C.crow_indices();
  auto A_crow_indices_ptr = A_crow_indices.data_ptr<int>();
  auto B_crow_indices_ptr = B_crow_indices.data_ptr<int>();
  auto C_crow_indices_ptr = C_crow_indices.data_ptr<int>();

  auto A_col_indices = A_32.col_indices();
  auto B_col_indices = B_32.col_indices();
  auto C_col_indices = C.col_indices();
  auto A_col_indices_ptr = A_col_indices.data_ptr<int>();
  auto B_col_indices_ptr = B_col_indices.data_ptr<int>();
  auto C_col_indices_ptr = C_col_indices.data_ptr<int>();

  // Windows compilers don't support nested macros
  // so we need this lambda outside of the
  // AT_DISPATCH_FLOATING_AND_COMPLEX_TYPES
  auto fix_nnz = [
#if AT_ROCM_ENABLED()
                     &C_crow_indices,
                     &m
#endif
  ](int nnz) -> int {
// For some reason POINTER_MODE_HOST is not working here
// Let's extract manually the nnz from the C_crow_indices
#if AT_ROCM_ENABLED()
    return std::max({nnz, C_crow_indices.narrow(-1, m, 1).item<int>()});
#else
    return nnz;
#endif
  };

  AT_DISPATCH_FLOATING_AND_COMPLEX_TYPES(
      C.scalar_type(), "add_out_sparse_csr_cuda_impl", [&] {
        auto beta_ = beta.to<scalar_t>();
        auto alpha_ = alpha.to<scalar_t>();

        auto A_values = A_32.values();
        auto B_values = B_32.values();
        auto C_values = C.values();
        auto A_values_ptr = A_values.data_ptr<scalar_t>();
        auto B_values_ptr = B_values.data_ptr<scalar_t>();
        auto C_values_ptr = C_values.data_ptr<scalar_t>();

        auto handle = at::cuda::getCurrentCUDASparseHandle();
        TORCH_CUDASPARSE_CHECK(cusparseSetPointerMode(handle, CUSPARSE_POINTER_MODE_HOST));

        size_t buffer_size;
        at::cuda::sparse::csrgeam2_bufferSizeExt<scalar_t>(
            handle,
            m,
            n,
            &alpha_,
            desc.descriptor(),
            nnzA,
            A_values_ptr,
            A_crow_indices_ptr,
            A_col_indices_ptr,
            &beta_,
            desc.descriptor(),
            nnzB,
            B_values_ptr,
            B_crow_indices_ptr,
            B_col_indices_ptr,
            desc.descriptor(),
            C_values_ptr,
            C_crow_indices_ptr,
            C_col_indices_ptr,
            &buffer_size // output
        );

        auto& allocator = *c10::cuda::CUDACachingAllocator::get();
        auto work_data = allocator.allocate(buffer_size);

        int nnzC = -1;
        at::cuda::sparse::csrgeam2Nnz<scalar_t>(
            handle,
            m,
            n,
            desc.descriptor(),
            nnzA,
            A_crow_indices_ptr,
            A_col_indices_ptr,
            desc.descriptor(),
            nnzB,
            B_crow_indices_ptr,
            B_col_indices_ptr,
            desc.descriptor(),
            C_crow_indices_ptr,
            &nnzC,
            work_data.get());

        nnzC = fix_nnz(nnzC);

        // Resize result using nnz information from cusparse
        col_indices_and_values_resize_(C, nnzC);
        C_col_indices = C.col_indices();
        C_values = C.values();

        C_col_indices_ptr = C_col_indices.data_ptr<int>();
        C_values_ptr = C_values.data_ptr<scalar_t>();

        at::cuda::sparse::csrgeam2<scalar_t>(
            handle,
            m,
            n,
            &alpha_,
            desc.descriptor(),
            nnzA,
            A_values_ptr,
            A_crow_indices_ptr,
            A_col_indices_ptr,
            &beta_,
            desc.descriptor(),
            nnzB,
            B_values_ptr,
            B_crow_indices_ptr,
            B_col_indices_ptr,
            desc.descriptor(),
            C_values_ptr,
            C_crow_indices_ptr,
            C_col_indices_ptr,
            work_data.get());
      });
}

/*
  Solves a system of linear equations whose coefficients are represented in a sparse triangular matrix A:
  op(A) X = B.

  Args:
  * `A` - sparse Tensor of size m × m.
  * `B` - dense Tensor of size m × nrhs.
  * `X` - dense Tensor of size m × nrhs.
  * `upper` - controls whether upper or lower triangular part of A is considered in computations.
  * `transpose` - if true then op(A) = A^T.
  * `unitriangular` - if true then the diagonal elements of A are assumed to be one.
*/
void triangular_solve_out_sparse_csr(
    const at::sparse_csr::SparseCsrTensor& A,
    const Tensor& B,
    const Tensor& X,
    bool upper,
    bool transpose,
    bool unitriangular) {
  if (B.numel() == 0 || X.numel() == 0 || A._nnz() == 0) {
    // If A has no nnz, then A is singular and we can't solve.
    X.fill_(NAN);
    return;
  }
  if (A.layout() == kSparseBsr) {
    if (B.size(-1) == 1) {
      return block_sparse_triangular_solve_vec(A, B, X, upper, transpose, unitriangular);
    } else {
      return block_sparse_triangular_solve_mat(A, B, X, upper, transpose, unitriangular);
    }
  }
#if !AT_USE_CUSPARSE_GENERIC_SPSV()
  TORCH_CHECK(
      false,
      "Calling triangular solve on a sparse GPU tensor requires compiling ",
      "PyTorch with at least CUDA 11.3. ",
      "Please use PyTorch built with newer CUDA version.");
#else
  c10::MaybeOwned<Tensor> X_ = prepare_dense_matrix_for_cusparse(X);
  // It should be possible to use mixed memory format
  // but there is a bug in CUDA 11.3.1 version:
  // strides of matrix B are used to write result to matrix X.
  // As a workaround we need to convert matrices to have the same strides.
  c10::MaybeOwned<Tensor> B_ = prepare_dense_matrix_for_cusparse(B, X_->strides());

  // TODO: update this to support COO sparse layout
  auto descA = at::cuda::sparse::CuSparseSpMatCsrDescriptor(A);
  descA.set_mat_fill_mode(upper);
  descA.set_mat_diag_type(unitriangular);
  cusparseOperation_t opA = transpose ? CUSPARSE_OPERATION_TRANSPOSE
                                      : CUSPARSE_OPERATION_NON_TRANSPOSE;

  if (B.size(-1) == 1) {
    AT_DISPATCH_FLOATING_AND_COMPLEX_TYPES(
        X.scalar_type(), "triangular_solve_out_sparse_csr_cuda_impl", [&] {
          scalar_t alpha = 1;
          cudaDataType compute_type = at::cuda::getCudaDataType<scalar_t>();
          auto handle = at::cuda::getCurrentCUDASparseHandle();
          size_t buffer_size;

          auto desc_spsv = at::cuda::sparse::CuSparseSpSVDescriptor();
          auto descB = at::cuda::sparse::CuSparseDnVecDescriptor(*B_);
          auto descX = at::cuda::sparse::CuSparseDnVecDescriptor(*X_);
          TORCH_CUDASPARSE_CHECK(cusparseSpSV_bufferSize(
              handle,
              opA,
              &alpha,
              descA.descriptor(),
              descB.descriptor(),
              descX.descriptor(),
              compute_type,
              CUSPARSE_SPSV_ALG_DEFAULT,
              desc_spsv.descriptor(),
              &buffer_size // output
              ));

          auto& allocator = *c10::cuda::CUDACachingAllocator::get();
          auto work_data = allocator.allocate(buffer_size);

          TORCH_CUDASPARSE_CHECK(cusparseSpSV_analysis(
              handle,
              opA,
              &alpha,
              descA.descriptor(),
              descB.descriptor(),
              descX.descriptor(),
              compute_type,
              CUSPARSE_SPSV_ALG_DEFAULT,
              desc_spsv.descriptor(),
              work_data.get()));

          TORCH_CUDASPARSE_CHECK(cusparseSpSV_solve(
              handle,
              opA,
              &alpha,
              descA.descriptor(),
              descB.descriptor(),
              descX.descriptor(),
              compute_type,
              CUSPARSE_SPSV_ALG_DEFAULT,
              desc_spsv.descriptor()));
        });
  } else {
#if !AT_USE_CUSPARSE_GENERIC_SPSM()
    TORCH_CHECK(
        false,
        "Calling triangular solve on a sparse GPU tensor requires compiling ",
        "PyTorch with at least CUDA 11.3.1. ",
        "Please use PyTorch built with newer CUDA version.");
#else
    AT_DISPATCH_FLOATING_AND_COMPLEX_TYPES(
        X.scalar_type(), "triangular_solve_out_sparse_csr_cuda_impl", [&] {
          scalar_t alpha = 1;
          cudaDataType compute_type = at::cuda::getCudaDataType<scalar_t>();
          auto handle = at::cuda::getCurrentCUDASparseHandle();
          size_t buffer_size;

          cusparseOperation_t opB = CUSPARSE_OPERATION_NON_TRANSPOSE;
          auto desc_spsm = at::cuda::sparse::CuSparseSpSMDescriptor();
          auto descB = at::cuda::sparse::CuSparseDnMatDescriptor(*B_);
          auto descX = at::cuda::sparse::CuSparseDnMatDescriptor(*X_);
          TORCH_CUDASPARSE_CHECK(cusparseSpSM_bufferSize(
              handle,
              opA,
              opB,
              &alpha,
              descA.descriptor(),
              descB.descriptor(),
              descX.descriptor(),
              compute_type,
              CUSPARSE_SPSM_ALG_DEFAULT,
              desc_spsm.descriptor(),
              &buffer_size // output
              ));

          auto& allocator = *c10::cuda::CUDACachingAllocator::get();
          auto work_data = allocator.allocate(buffer_size);

          TORCH_CUDASPARSE_CHECK(cusparseSpSM_analysis(
              handle,
              opA,
              opB,
              &alpha,
              descA.descriptor(),
              descB.descriptor(),
              descX.descriptor(),
              compute_type,
              CUSPARSE_SPSM_ALG_DEFAULT,
              desc_spsm.descriptor(),
              work_data.get()));

          TORCH_CUDASPARSE_CHECK(cusparseSpSM_solve(
              handle,
              opA,
              opB,
              &alpha,
              descA.descriptor(),
              descB.descriptor(),
              descX.descriptor(),
              compute_type,
              CUSPARSE_SPSM_ALG_DEFAULT,
              desc_spsm.descriptor()));
        });
#endif // !AT_USE_CUSPARSE_GENERIC_SPSM()
  }
  if (!X.is_same(*X_)) {
    X.copy_(*X_);
  }
#endif // !AT_USE_CUSPARSE_GENERIC_SPSV()
}

void sampled_addmm_out_sparse_csr(
    const Tensor& A,
    const Tensor& B,
    const Scalar& beta,
    const Scalar& alpha,
    const at::sparse_csr::SparseCsrTensor& C) {
#if !AT_USE_CUSPARSE_GENERIC_SDDMM()
  TORCH_CHECK(
      false,
      "Calling sampled_addmm with sparse GPU tensors requires compiling ",
      "PyTorch with CUDA 11.2.1+. ",
      "Please use PyTorch built with newer CUDA version.");
#else
  TORCH_INTERNAL_ASSERT_DEBUG_ONLY(A.layout() == Layout::Strided);
  TORCH_INTERNAL_ASSERT_DEBUG_ONLY(B.layout() == Layout::Strided);
  TORCH_INTERNAL_ASSERT_DEBUG_ONLY(C.is_sparse_csr());

  TORCH_INTERNAL_ASSERT_DEBUG_ONLY(batchCount(A) == batchCount(B));
  TORCH_INTERNAL_ASSERT_DEBUG_ONLY(batchCount(A) == batchCount(C));

  cusparseOperation_t opA = CUSPARSE_OPERATION_NON_TRANSPOSE;
  cusparseOperation_t opB = CUSPARSE_OPERATION_NON_TRANSPOSE;

  c10::MaybeOwned<Tensor> A_ = prepare_dense_matrix_for_cusparse(A);
  c10::MaybeOwned<Tensor> B_ = prepare_dense_matrix_for_cusparse(B);

  AT_DISPATCH_FLOATING_AND_COMPLEX_TYPES(
      C.scalar_type(),
      "sampled_addmm_out_sparse_csr",
      [&] {
        // CUDA 11.6 doesn't support batched inputs, it raises an error:
        // ** On entry to cusparseSDDMM_bufferSize(): batched SDDMM is not supported
        // So we need to resort to the for loop
        for (const auto i : c10::irange(batchCount(A))) {
          auto descA = at::cuda::sparse::CuSparseDnMatDescriptor(*A_, /*batch_offset=*/i);
          auto descB = at::cuda::sparse::CuSparseDnMatDescriptor(*B_, /*batch_offset=*/i);
          auto descC = at::cuda::sparse::CuSparseSpMatCsrDescriptor(C, /*batch_offset=*/i);

          auto beta_ = beta.to<scalar_t>();
          auto alpha_ = alpha.to<scalar_t>();
          auto compute_type = at::cuda::getCudaDataType<scalar_t>();
          auto handle = at::cuda::getCurrentCUDASparseHandle();
          size_t buffer_size = 0;
          TORCH_CUDASPARSE_CHECK(cusparseSDDMM_bufferSize(
              handle,
              opA,
              opB,
              &alpha_,
              descA.descriptor(),
              descB.descriptor(),
              &beta_,
              descC.descriptor(),
              compute_type,
              CUSPARSE_SDDMM_ALG_DEFAULT,
              &buffer_size // output
              ));

          auto& allocator = *c10::cuda::CUDACachingAllocator::get();
          auto buffer = allocator.allocate(buffer_size);

          TORCH_CUDASPARSE_CHECK(cusparseSDDMM_preprocess(
              handle,
              opA,
              opB,
              &alpha_,
              descA.descriptor(),
              descB.descriptor(),
              &beta_,
              descC.descriptor(),
              compute_type,
              CUSPARSE_SDDMM_ALG_DEFAULT,
              buffer.get()));

          TORCH_CUDASPARSE_CHECK(cusparseSDDMM(
              handle,
              opA,
              opB,
              &alpha_,
              descA.descriptor(),
              descB.descriptor(),
              &beta_,
              descC.descriptor(),
              compute_type,
              CUSPARSE_SDDMM_ALG_DEFAULT,
              buffer.get()));
        }
      });
#endif
}

} // namespace cuda
} // namespace impl
} // namespace sparse
} // namespace native
} // namespace at<|MERGE_RESOLUTION|>--- conflicted
+++ resolved
@@ -832,10 +832,6 @@
     const Scalar& beta,
     const Scalar& alpha,
     const Tensor& result) {
-<<<<<<< HEAD
-  if (mat1.layout() == kSparseBsr && mat2.layout() == kStrided && result.layout() == kStrided) {
-    return block_sparse_mm(mat1, mat2, beta, alpha, result);
-=======
   TORCH_INTERNAL_ASSERT(
       !((mat1.layout() == kStrided) && (mat2.layout() == kStrided) &&
         (result.layout() == kStrided)),
@@ -878,16 +874,26 @@
             result.transpose(-2, -1));
       }
     }
->>>>>>> b04b2fa9
-  }
-  if (mat1.is_sparse_csr() && mat2.layout() == kStrided && result.layout() == kStrided) {
-    return spmm(mat1, mat2, beta, alpha, result);
-  }
-<<<<<<< HEAD
-  if (mat1.layout() == kStrided && mat2.is_sparse_csr() && result.layout() == kStrided) {
-    // TODO: Add native CSC support via cuSPARSE if supported.
-    return spmm(mat2.transpose(0, 1).to_sparse_csr(), mat1.transpose(0, 1), beta, alpha, result.transpose(0, 1));
-=======
+  }
+  if (mat1.layout() == kSparseCsr) {
+    if (mat2.layout() == kStrided) {
+      if (result.layout() == kStrided) {
+        return spmm(mat1, mat2, beta, alpha, result);
+      }
+    }
+    if (mat2.layout() == kSparseCsr) {
+      if (result.layout() == kSparseCsr) {
+        return spgemm(mat1, mat2, beta, alpha, result);
+      }
+    }
+    if (mat2.layout() == kSparseCsc) {
+      if (result.layout() == kSparseCsr) {
+        // TODO: Add native CSC support via cuSPARSE if supported.
+        // CSR @ CSC kernel would be very fast due to format alignment
+        return spgemm(mat1, mat2.to_sparse_csr(), beta, alpha, result);
+      }
+    }
+  }
   if (mat1.layout() == kSparseCsc) {
     if (mat2.layout() == kStrided) {
       if (result.layout() == kStrided) {
@@ -915,13 +921,21 @@
             result.transpose(-2, -1));
       }
     }
->>>>>>> b04b2fa9
-  }
-  if (mat1.is_sparse_csr() && mat2.is_sparse_csr() && result.is_sparse_csr()) {
-    return spgemm(mat1, mat2, beta, alpha, result);
-  }
-  TORCH_CHECK(false, "addmm: computation on CUDA is not implemented for ",
-              result.layout(), " + ", mat1.layout(), " @ ", mat2.layout());
+  }
+  if (mat1.layout() == kSparseBsr) {
+    if (mat2.layout() == kStrided) {
+      if (result.layout() == kStrided)
+        return block_sparse_mm(mat1, mat2, beta, alpha, result);
+    }
+  }
+  TORCH_CHECK(
+      false,
+      "addmm: computation on CUDA is not implemented for ",
+      result.layout(),
+      " + ",
+      mat1.layout(),
+      " @ ",
+      mat2.layout());
 }
 
 /*
