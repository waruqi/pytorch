# Owner(s): ["module: unknown"]

from collections.abc import Sequence
from functools import partial
import warnings
import unittest
import itertools
import torch
import contextlib
from collections import defaultdict
from importlib import import_module
from torch.utils._pytree import tree_map

from torch.testing import make_tensor
from torch.testing._internal.common_dtype import (
    floating_and_complex_types_and,
    all_types_and_complex_and,
)
from test_proxy_tensor import xfail, skip, skipOps

from torch.testing._internal.common_utils import (
    TestCase,
    is_iterable_of_tensors,
    run_tests,
    IS_SANDCASTLE,
    clone_input_helper,
    IS_CI,
    suppress_warnings,
    noncontiguous_like,
    TEST_WITH_ASAN,
    TEST_WITH_UBSAN,
    skipIfRocm,
    IS_WINDOWS,
    IS_FBCODE,
    first_sample,
    parametrize,
    skipIfSlowGradcheckEnv,
)
from torch.testing._internal.common_methods_invocations import (
    op_db,
    UnaryUfuncInfo,
    ReductionOpInfo,
    ReductionPythonRefInfo,
    SpectralFuncInfo,
    ops_and_refs,
    python_ref_db,
    BinaryUfuncInfo,
)
from torch.testing._internal.common_device_type import (
    deviceCountAtLeast,
    instantiate_device_type_tests,
    ops,
    onlyCUDA,
    onlyCPU,
    onlyNativeDeviceTypes,
    OpDTypes,
    skipCUDAIfRocm,
    skipMeta,
)
from torch._subclasses.fake_tensor import (
    FakeTensor,
    FakeTensorMode,
)
from torch._subclasses.fake_utils import outputs_alias_inputs

from torch.utils._python_dispatch import enable_torch_dispatch_mode
import torch._prims as prims
from torch._prims.context import TorchRefsMode

from torch.testing._internal import opinfo
from torch.testing._internal import composite_compliance

from torch.utils._pytree import tree_flatten
from torch.utils._python_dispatch import TorchDispatchMode

# TODO: fixme https://github.com/pytorch/pytorch/issues/68972
torch.set_default_dtype(torch.float32)

# variant testing is only done with torch.float and torch.cfloat to avoid
#   excessive test times and maximize signal to noise ratio
_variant_ops = partial(
    ops, dtypes=OpDTypes.supported, allowed_dtypes=(torch.float, torch.cfloat)
)

# Get names of all the operators which have ref in their entry in OpInfo (testing infra)
#   except for elementwise unary operators (separately implemented in test/test_unary_ufuncs.py),
#   elementwise binary operators (separately implemented in test_binary_ufuncs.py),
#   reduction operations (separately impelemented in test_reductions.py),
#   and Spectral Functions (separately implemented for only 1D as of now, in test/test_spectral_ops.py)
_ref_test_ops = tuple(
    filter(
        lambda op: not isinstance(
            op, (UnaryUfuncInfo, ReductionOpInfo, SpectralFuncInfo, BinaryUfuncInfo)
        )
        and op.ref is not None,
        op_db,
    )
)
_ops_and_refs = op_db + python_ref_db

aten = torch.ops.aten

# Tests that apply to all operators and aren't related to any particular
#   system
@skipIfSlowGradcheckEnv
class TestCommon(TestCase):
    exact_dtype = True

    # Verifies, on teardown, that no OpInfo is still using dynamic dtypes in CI
    @classmethod
    def tearDownClass(cls):
        super().tearDownClass()

        if IS_CI:
            err_msg = (
                "The operator(s) below is(are) using dynamic_dtypes in the OpInfo entries."
                "This is OK for testing, but be sure to set the dtypes manually before landing your PR!"
            )
            # Assure no opinfo entry has dynamic_dtypes
            filtered_ops = list(filter(opinfo.utils.is_dynamic_dtype_set, op_db))
            for op in filtered_ops:
                fmt_str = opinfo.utils.str_format_dynamic_dtype(op)
                err_msg += "\n" + fmt_str

            assert len(filtered_ops) == 0, err_msg

    # Validates that each OpInfo works correctly on different CUDA devices
    @onlyCUDA
    @deviceCountAtLeast(2)
    @ops(op_db, allowed_dtypes=(torch.float32, torch.long))
    def test_multiple_devices(self, devices, dtype, op):
        for cuda_device_str in devices:
            cuda_device = torch.device(cuda_device_str)
            # NOTE: only tests on first sample
            samples = op.sample_inputs(cuda_device, dtype)
            sample = first_sample(self, samples)
            result = op(sample.input, *sample.args, **sample.kwargs)

            if isinstance(result, torch.Tensor):
                self.assertTrue(result.device == cuda_device)
            elif is_iterable_of_tensors(result):
                self.assertTrue(all(map(lambda t: t.device == cuda_device, result)))
            else:
                self.skipTest(
                    "Skipped! Only supports single tensor or iterable of tensor outputs."
                )

    # Tests that the function and its (ndarray-accepting) reference produce the same
    #   values on the tensors from sample_inputs func for the corresponding op.
    # This test runs in double and complex double precision because
    # NumPy does computation internally using double precision for many functions
    # resulting in possible equality check failures.
    @unittest.skipIf(TEST_WITH_ASAN, "Skipped under ASAN")
    @onlyNativeDeviceTypes
    @suppress_warnings
    @ops(_ref_test_ops, allowed_dtypes=(torch.float64, torch.long, torch.complex128))
    def test_numpy_ref(self, device, dtype, op):
        try:
            # Sets the default dtype to NumPy's default dtype of double
            cur_default = torch.get_default_dtype()
            torch.set_default_dtype(torch.double)
            for sample_input in op.reference_inputs(device, dtype):
                self.compare_with_reference(
                    op, op.ref, sample_input, exact_dtype=(dtype is not torch.long)
                )
        finally:
            torch.set_default_dtype(cur_default)

    # Tests that experimental Python References can propagate shape, dtype,
    # and device metadata properly.
    # See https://github.com/pytorch/pytorch/issues/78050 for a discussion of stride propagation.
    @unittest.skipIf(TEST_WITH_ASAN, "Skipped under ASAN")
    @onlyNativeDeviceTypes
    @ops(python_ref_db)
    def test_python_ref_meta(self, device, dtype, op):
        mode = FakeTensorMode()
        with mode:
            pass

        def _to_tensormeta(x):
            if isinstance(x, torch.Tensor):
                out = FakeTensor.from_tensor(x, mode)
                return out
            return x

        # TODO: iterate over requires_grad true/false
        for sample in op.reference_inputs(device, dtype, requires_grad=False):
            result = op(sample.input, *sample.args, **sample.kwargs)

            meta_sample = sample.transform(_to_tensormeta)
            try:
                with enable_torch_dispatch_mode(mode):
                    meta_result = op(meta_sample.input, *meta_sample.args, **meta_sample.kwargs)
            except torch._subclasses.fake_tensor.UnsupportedFakeTensorException:
                continue
            except torch._subclasses.fake_tensor.DataDependentOutputException:
                continue

            if isinstance(result, torch.Tensor):
                self.assertTrue(isinstance(meta_result, FakeTensor))
                prims.utils.compare_tensor_meta(result, meta_result)
            elif isinstance(result, Sequence):
                for a, b in zip(result, meta_result):
                    if isinstance(a, torch.Tensor) or isinstance(b, torch.Tensor):
                        self.assertTrue(isinstance(b, FakeTensor))
                        prims.utils.compare_tensor_meta(a, b)

    def _ref_test_helper(
        self,
        ctx,
        device,
        dtype,
        op,
        skip_zero_numel=False,
        skip_zero_dim=False,
        skip_bfloat=False,
        skip_view_consistency=False,
    ):
        # NOTE: this test works by comparing the reference
        ex = None
        for sample in op.reference_inputs(device, dtype, requires_grad=False):
            if isinstance(sample.input, torch.Tensor) and sample.input.numel() == 0 and skip_zero_numel:
                continue
            if isinstance(sample.input, torch.Tensor) and sample.input.ndim == 0 and skip_zero_dim:
                continue

            is_lower_than_cuda11_0 = (
                (torch.version.cuda is not None)
                and ([int(x) for x in torch.version.cuda.split(".")] < [11, 0]))

            if (
                skip_bfloat
                and is_lower_than_cuda11_0
                and (
                    (
                        isinstance(sample.input, torch.Tensor)
                        and sample.input.dtype == torch.bfloat16
                    )
                    or any(
                        isinstance(arg, torch.Tensor) and arg.dtype == torch.bfloat16
                        for arg in sample.args
                    )
                )
            ):
                continue
            with ctx():
                ref_result = op(sample.input, *sample.args, **sample.kwargs)
            torch_result = op.torch_opinfo(sample.input, *sample.args, **sample.kwargs)

            for a, b in zip(tree_flatten(ref_result)[0], tree_flatten(torch_result)[0]):
                if isinstance(a, torch.Tensor) or isinstance(b, torch.Tensor):
                    prims.utils.compare_tensor_meta(a, b)
                    if getattr(op, 'validate_view_consistency', True) and not skip_view_consistency:
                        msg = (f"The torch implementation {'returns' if b._is_view() else 'does not return'} "
                               f"a view, while the reference {'does' if a._is_view() else 'does not'}")
                        self.assertEqual(a._is_view(), b._is_view(), msg)

            # Computes the dtype the more precise computatino would occur in
            precise_dtype = torch.bool
            if prims.utils.is_integer_dtype(dtype):
                # Note: bool and integer dtypes do not have more
                # precise dtypes -- they simply must be close
                precise_dtype = dtype
            if prims.utils.is_float_dtype(dtype):
                precise_dtype = torch.double
            if prims.utils.is_complex_dtype(dtype):
                precise_dtype = torch.cdouble

            # Checks if the results are close
            try:
                self.assertEqual(
                    ref_result,
                    torch_result,
                    exact_stride=False,
                    exact_device=True,
                    exact_layout=True,
                    exact_is_coalesced=True,
                )
            except AssertionError as e:
                # Raises the error if the precise dtype comparison wouldn't be
                # different
                if dtype is precise_dtype:
                    raise e

                ex = e


            # Goes to next sample if these results are close
            if not ex:
                continue

            # If the results are not close, checks that the
            # reference is more accurate than the torch op
            def _make_precise(x):
                if isinstance(x, torch.dtype):
                    return precise_dtype
                if isinstance(x, torch.Tensor) and x.dtype is dtype:
                    return x.to(precise_dtype)
                return x

            precise_sample = sample.transform(_make_precise)
            precise_result = op.torch_opinfo(precise_sample.input, *precise_sample.args, **precise_sample.kwargs)

            def _distance(a, b):
                # Special-cases boolean comparisons
                if prims.utils.is_boolean_dtype(a.dtype):
                    assert b.dtype is torch.bool
                    return (a ^ b).sum()

                same = (a == b)
                if prims.utils.is_float_dtype(a.dtype) or prims.utils.is_complex_dtype(a.dtype):
                    same = torch.logical_or(same, torch.logical_and(torch.isnan(a), torch.isnan(b)))

                actual_error = torch.where(same, 0, torch.abs(a - b)).sum()
                return actual_error

            ref_distance = 0
            for a, b in zip(tree_flatten(ref_result)[0], tree_flatten(precise_result)[0]):
                ref_distance = ref_distance + _distance(a, b)

            torch_distance = 0
            for a, b in zip(tree_flatten(torch_result)[0], tree_flatten(precise_result)[0]):
                torch_distance = torch_distance + _distance(a, b)

            # TODO: consider adding some tolerance to this comparison
            msg = f"Reference result was farther ({ref_distance}) from the precise " \
                  f"computation than the torch result was ({torch_distance})!"
            self.assertTrue(ref_distance <= torch_distance, msg=msg)

        # Reports numerical accuracy discrepancies
        if ex is not None:
            msg = "Test passed because the reference was more accurate than the torch operator."
            warnings.warn(msg)

    # Tests that experimental Python References perform the same computation
    # as the operators they reference, when operator calls in the torch
    # namesapce are remapped to the refs namespace (torch.foo becomes refs.foo).
    @unittest.skipIf(TEST_WITH_ASAN, "Skipped under ASAN")
    @onlyNativeDeviceTypes
    @ops(python_ref_db)
    def test_python_ref(self, device, dtype, op):
        # In this test, primTorch refs call into the refs namespace
        # For example, a ref with torch.foo in it will calls refs.foo instead
        # Direct calls to refs and prims are not affected
        self._ref_test_helper(lambda: TorchRefsMode(strict=True), device, dtype, op)

    # Tests that experimental Python References perform the same computation
    # as the operators they reference, when operator calls in the torch
    # namespace are preserved (torch.foo remains torch.foo).
    @unittest.skipIf(TEST_WITH_ASAN, "Skipped under ASAN")
    @onlyNativeDeviceTypes
    @ops(python_ref_db)
    def test_python_ref_torch_fallback(self, device, dtype, op):
        # In this test, refs call into the torch namespace (after the initial invocation)
        # For example, a ref with torch.foo in it will call torch.foo instead of refs.foo
        # Direct calls to refs and prims are not translated
        self._ref_test_helper(contextlib.nullcontext, device, dtype, op)

    @unittest.skipIf(TEST_WITH_ASAN, "Skipped under ASAN")
    @onlyCUDA
    @skipCUDAIfRocm
    @ops(python_ref_db)
    @parametrize('executor', ['aten', 'nvfuser'])
    def test_python_ref_executor(self, device, dtype, op, executor):
        # TODO: Not all dtypes are supported with nvfuser
        from torch._prims_common import _torch_dtype_to_nvfuser_dtype_map
        if executor == "nvfuser" and dtype not in _torch_dtype_to_nvfuser_dtype_map:
            raise unittest.SkipTest(f"nvfuser doesn't support dtype {dtype}")

        # nvFuser tests are rather slow so we only run int32 and float32 types
        if executor == "nvfuser" and dtype not in [torch.int32, torch.float32]:
            raise unittest.SkipTest("skipped for speed")

        if executor == "nvfuser" and not op.supports_nvfuser:
            raise unittest.SkipTest(f"{op.name} doesn't support nvfuser")

        # nvFuser doesn't support reduction operations on 0-dim tensors yet
        skip_zero_dim = False
        if executor == "nvfuser" and isinstance(op, ReductionPythonRefInfo):
            skip_zero_dim = True

        # skip zero-dim tensors for some composites of reduction operations
        normalization_ops = ["_refs.softmax", "_refs.logsumexp", "_refs.log_softmax", "_refs.sum_to_size"]
        if executor == "nvfuser" and op.name in normalization_ops:
            skip_zero_dim = True

        from torch._prims.executor import make_traced
        from copy import copy
        op = copy(op)
        executor = "strictly_nvfuser" if executor == "nvfuser" else executor
        op.op = partial(make_traced(op.op), executor=executor)
        self._ref_test_helper(
            contextlib.nullcontext,
            device,
            dtype,
            op,
            skip_zero_numel=("nvfuser" in executor),  # nvfuser doesn't support zero-sized tensors
            skip_zero_dim=skip_zero_dim,
            skip_bfloat=("nvfuser" in executor),  # nvfuser doesn't support bfloat tensors for pre-11 cuda TK
            # # nvfuser doesn't support view consistency
            # https://github.com/pytorch/pytorch/issues/84863
            skip_view_consistency=("nvfuser" in executor),
        )

    @skipMeta
    @onlyNativeDeviceTypes
    @ops([op for op in op_db if op.error_inputs_func is not None], dtypes=OpDTypes.none)
    def test_errors(self, device, op):
        error_inputs = op.error_inputs(device)
        for ei in error_inputs:
            si = ei.sample_input
            with self.assertRaisesRegex(ei.error_type, ei.error_regex):
                op(si.input, *si.args, **si.kwargs)

    @skipMeta
    @onlyNativeDeviceTypes
    @ops([op for op in python_ref_db if op.error_inputs_func is not None], dtypes=OpDTypes.none)
    def test_python_ref_errors(self, device, op):
        mode = FakeTensorMode()
        with mode:
            pass

        def _to_tensormeta(x):
            if isinstance(x, torch.Tensor):
                return FakeTensor.from_tensor(x, mode)
            return x

        error_inputs = op.error_inputs(device)
        for ei in error_inputs:
            si = ei.sample_input
            meta_sample = si.transform(_to_tensormeta)
            # TODO: match strings
            with self.assertRaisesRegex(ei.error_type, ""):
                op(meta_sample.input, *meta_sample.args, **meta_sample.kwargs)

    # Tests that the function produces the same result when called with
    #   noncontiguous tensors.
    # TODO: get working with Windows by addressing failing operators
    # TODO: get working with ASAN by addressing failing operators
    @unittest.skipIf(IS_WINDOWS, "Skipped under Windows")
    @unittest.skipIf(TEST_WITH_ASAN, "Skipped under ASAN")
    @onlyNativeDeviceTypes
    @suppress_warnings
    @ops(op_db, allowed_dtypes=(torch.float32, torch.long, torch.complex64))
    def test_noncontiguous_samples(self, device, dtype, op):
        test_grad = dtype in op.supported_backward_dtypes(torch.device(device).type)
        sample_inputs = op.sample_inputs(device, dtype, requires_grad=test_grad)
        for sample_input in sample_inputs:
            t_inp, t_args, t_kwargs = (
                sample_input.input,
                sample_input.args,
                sample_input.kwargs,
            )
            noncontig_sample = sample_input.noncontiguous()
            n_inp, n_args, n_kwargs = (
                noncontig_sample.input,
                noncontig_sample.args,
                noncontig_sample.kwargs,
            )

            # Verifies sample input tensors should have no grad or history
            sample_tensor = t_inp if isinstance(t_inp, torch.Tensor) else t_inp[0]
            assert sample_tensor.grad is None
            assert sample_tensor.grad_fn is None

            # validates forward
            expected = op(t_inp, *t_args, **t_kwargs)
            actual = op(n_inp, *n_args, **n_kwargs)

            self.assertEqual(actual, expected)

            # Validate backward
            # Short-circuits if the op doesn't support grad in this device x dtype
            if not test_grad:
                continue

            expected = sample_input.output_process_fn_grad(expected)
            actual = sample_input.output_process_fn_grad(actual)

            if isinstance(expected, torch.Tensor):
                grad_for_expected = torch.randn_like(expected)
                grad_for_actual = noncontiguous_like(grad_for_expected)
            elif isinstance(expected, Sequence):
                # Filter output elements that do not require grad
                expected = [
                    t
                    for t in expected
                    if isinstance(t, torch.Tensor) and t.requires_grad
                ]
                actual = [
                    n for n in actual if isinstance(n, torch.Tensor) and n.requires_grad
                ]
                grad_for_expected = [torch.randn_like(t) for t in expected]
                grad_for_actual = [noncontiguous_like(n) for n in grad_for_expected]
            else:
                # Nothing to do if it returns a scalar or things like that
                continue

            # Concatenate inputs into a tuple
            t_inputs = (
                (t_inp,) + t_args
                if isinstance(t_inp, torch.Tensor)
                else tuple(t_inp) + t_args
            )
            n_inputs = (
                (n_inp,) + n_args
                if isinstance(n_inp, torch.Tensor)
                else tuple(n_inp) + n_args
            )

            # Filter the elemnts that are tensors that require grad
            t_input_tensors = [
                t for t in t_inputs if isinstance(t, torch.Tensor) and t.requires_grad
            ]
            n_input_tensors = [
                n for n in n_inputs if isinstance(n, torch.Tensor) and n.requires_grad
            ]

            self.assertEqual(len(t_input_tensors), len(n_input_tensors))

            # Some functions may not use all the inputs to generate gradients. One of the
            # few examples of this "odd" behaviour is F.hinge_embedding_loss
            t_grads = torch.autograd.grad(
                expected, t_input_tensors, grad_for_expected, allow_unused=True
            )
            n_grads = torch.autograd.grad(
                actual, n_input_tensors, grad_for_actual, allow_unused=True
            )

            msg = "Got different gradients for contiguous / non-contiguous inputs wrt input {}."
            for i, (t, n) in enumerate(zip(t_grads, n_grads)):
                self.assertEqual(t, n, msg=msg.format(i))

    # Separates one case from the following test_out because many ops don't properly implement the
    #   incorrectly sized out parameter warning properly yet
    # Cases test here:
    #   - out= with the correct dtype and device, but the wrong shape
    @ops(_ops_and_refs, dtypes=OpDTypes.none)
    def test_out_warning(self, device, op):
        # Prefers running in float32 but has a fallback for the first listed supported dtype
        supported_dtypes = op.supported_dtypes(self.device_type)
        if len(supported_dtypes) == 0:
            self.skipTest("Skipped! Op has not supported dtypes on this device.")
        dtype = (
            torch.float32
            if torch.float32 in supported_dtypes
            else list(supported_dtypes)[0]
        )

        samples = op.sample_inputs(device, dtype)
        for sample in samples:
            # calls it normally to get the expected result
            expected = op(sample.input, *sample.args, **sample.kwargs)
            op_out = partial(op, sample.input, *sample.args, **sample.kwargs)

            # Short-circuits if output is not a single tensor or an
            #   iterable of tensors
            if not isinstance(expected, torch.Tensor) and not is_iterable_of_tensors(
                expected, include_empty=True
            ):
                self.skipTest(
                    "Skipped! Only supports single tensor or iterable of tensor outputs."
                )

            # Validates the op doesn't support out if it claims not to
            if not op.supports_out:
                with self.assertRaises(Exception):
                    assert op_out(out=expected) != NotImplemented
                return

            # A wrapper around map that works with single tensors and always
            #   instantiates the map. Used below to apply transforms to
            #   single tensor and iterable tensor outputs.
            def _apply_out_transform(fn, out):
                if isinstance(out, torch.Tensor):
                    return fn(out)

                # assumes (see above) that out is an iterable of tensors
                return tuple(map(fn, out))

            # Extracts strides from a tensor or iterable of tensors into a tuple
            def _extract_strides(out):
                if isinstance(out, torch.Tensor):
                    return (out.stride(),)

                # assumes (see above) that out is an iterable of tensors
                return tuple(map(lambda t: t.stride(), out))

            # Extracts data pointers from a tensor or iterable of tensors into a tuple
            # NOTE: only extracts on the CPU and CUDA device types since some
            #   device types don't have storage
            def _extract_data_ptrs(out):
                if self.device_type != "cpu" and self.device_type != "cuda":
                    return ()

                if isinstance(out, torch.Tensor):
                    return (out.data_ptr(),)

                # assumes (see above) that out is an iterable of tensors
                return tuple(map(lambda t: t.data_ptr(), out))

            @suppress_warnings
            def _compare_out(transform, *, compare_strides_and_data_ptrs=True):
                out = _apply_out_transform(transform, expected)
                original_strides = _extract_strides(out)
                original_ptrs = _extract_data_ptrs(out)

                op_out(out=out)
                final_strides = _extract_strides(out)
                final_ptrs = _extract_data_ptrs(out)

                self.assertEqual(expected, out)

                if compare_strides_and_data_ptrs:
                    stride_msg = "Strides are not the same! Original strides were {0} and strides are now {1}".format(
                        original_strides, final_strides
                    )
                    self.assertEqual(original_strides, final_strides, msg=stride_msg)
                    self.assertEqual(original_ptrs, final_ptrs)

            # Case Zero: out= with the correct dtype and device, but the wrong shape
            #   Expected behavior: if nonempty, resize with a warning.
            def _case_zero_transform(t):
                wrong_shape = list(t.shape)

                if len(wrong_shape) == 0:
                    # Handles scalar tensor case (empty list)
                    wrong_shape = [2]
                else:
                    wrong_shape[-1] = wrong_shape[-1] + 1
                return make_tensor(wrong_shape, dtype=t.dtype, device=t.device)

            # Verifies the out values are correct
            _compare_out(_case_zero_transform, compare_strides_and_data_ptrs=False)

            # Additionally validates that the appropriate warning is thrown if a nonempty
            #   tensor is resized.
            def _any_nonempty(out):
                if isinstance(out, torch.Tensor):
                    return out.numel() > 0

                return any(x.numel() > 0 for x in out)

            out = _apply_out_transform(_case_zero_transform, expected)
            msg_fail = "Resized a non-empty tensor but did not warn about it."
            if _any_nonempty(out):
                with self.assertWarnsRegex(
                    UserWarning, "An output with one or more elements", msg=msg_fail
                ):
                    op_out(out=out)

    # Validates ops implement the correct out= behavior
    # See https://github.com/pytorch/pytorch/wiki/Developer-FAQ#how-does-out-work-in-pytorch
    #   for a description of the correct behavior
    # Validates the following cases:
    #   - Case 0: out has the correct shape, dtype, and device but is full of extremal values
    #   - Case 1: out has the correct shape, dtype, and device but is noncontiguous
    #   - Case 2: out has the correct dtype and device, but is zero elements
    #   - Case 3: out has the correct shape and dtype, but is on a different device type
    #   - Case 4: out has the correct shape and device, but a dtype that cannot
    #       "safely" cast to
    #
    # Case 3 and 4 are slightly different when the op is a factory function:
    #   - if device, dtype are NOT passed, any combination of dtype/device should be OK for out
    #   - if device, dtype are passed, device and dtype should match
    @ops(_ops_and_refs, dtypes=OpDTypes.any_one)
    def test_out(self, device, dtype, op):
        # Prefers running in float32 but has a fallback for the first listed supported dtype
        samples = op.sample_inputs(device, dtype)
        for sample in samples:
            # calls it normally to get the expected result
            expected = op(sample.input, *sample.args, **sample.kwargs)
            op_out = partial(op, sample.input, *sample.args, **sample.kwargs)

            # Short-circuits if output is not a single tensor or an
            #   iterable of tensors
            if not isinstance(expected, torch.Tensor) and not is_iterable_of_tensors(
                expected, include_empty=True
            ):
                self.skipTest(
                    "Skipped! Only supports single tensor or iterable of tensor outputs."
                )

            # Validates the op doesn't support out if it claims not to
            if not op.supports_out:
                with self.assertRaises(Exception):
                    assert op_out(out=expected) != NotImplemented
                return

            # A wrapper around map that works with single tensors and always
            #   instantiates the map. Used below to apply transforms to
            #   single tensor and iterable tensor outputs.
            def _apply_out_transform(fn, out):
                if isinstance(out, torch.Tensor):
                    return fn(out)

                # assumes (see above) that out is an iterable of tensors
                return tuple(map(fn, out))

            # Extracts strides from a tensor or iterable of tensors into a tuple
            def _extract_strides(out):
                if isinstance(out, torch.Tensor):
                    return (out.stride(),)

                # assumes (see above) that out is an iterable of tensors
                return tuple(map(lambda t: t.stride(), out))

            # Extracts data pointers from a tensor or iterable of tensors into a tuple
            # NOTE: only extracts on the CPU and CUDA device types since some
            #   device types don't have storage
            def _extract_data_ptrs(out):
                if self.device_type != "cpu" and self.device_type != "cuda":
                    return ()

                if isinstance(out, torch.Tensor):
                    return (out.data_ptr(),)

                # assumes (see above) that out is an iterable of tensors
                return tuple(map(lambda t: t.data_ptr(), out))

            def _compare_out(transform, *, compare_strides_and_data_ptrs=True):
                out = _apply_out_transform(transform, expected)
                original_strides = _extract_strides(out)
                original_ptrs = _extract_data_ptrs(out)

                op_out(out=out)
                final_strides = _extract_strides(out)
                final_ptrs = _extract_data_ptrs(out)
                self.assertEqual(expected, out)

                if compare_strides_and_data_ptrs:
                    stride_msg = "Strides are not the same! Original strides were {0} and strides are now {1}".format(
                        original_strides, final_strides
                    )
                    self.assertEqual(original_strides, final_strides, msg=stride_msg)
                    self.assertEqual(original_ptrs, final_ptrs)

            # Case 0: out= with the correct shape, dtype, and device
            #   but NaN values for floating point and complex tensors, and
            #   maximum values for integer tensors.
            #   Expected behavior: out= values have no effect on the computation.
            def _case_zero_transform(t):
                try:
                    info = torch.iinfo(t.dtype)
                    return torch.full_like(t, info.max)
                except TypeError as te:
                    # for non-integer types fills with NaN
                    return torch.full_like(t, float("nan"))


            _compare_out(_case_zero_transform)

            # Case 1: out= with the correct shape, dtype, and device,
            #   but noncontiguous.
            #   Expected behavior: strides are respected and `out` storage is not changed.
            def _case_one_transform(t):
                return make_tensor(
                    t.shape, dtype=t.dtype, device=t.device, noncontiguous=True
                )

            _compare_out(_case_one_transform)

            # Case 2: out= with the correct dtype and device, but has no elements.
            #   Expected behavior: resize without warning.
            def _case_two_transform(t):
                return make_tensor((0,), dtype=t.dtype, device=t.device)

            _compare_out(_case_two_transform, compare_strides_and_data_ptrs=False)

            # Also validates that no warning is thrown when this out is resized
            out = _apply_out_transform(_case_two_transform, expected)
            with warnings.catch_warnings(record=True) as caught:
                warnings.simplefilter("always")
                op_out(out=out)

            # Verifies no warning is a resize warning
            for w in caught:
                if "An output with one or more elements" in str(w.message):
                    self.fail(
                        "Resizing an out= argument with no elements threw a resize warning!"
                    )

            # Case 3: out= with correct shape and dtype, but wrong device.
            wrong_device = None
            if torch.device(device).type != "cpu":
                wrong_device = "cpu"
            elif torch.cuda.is_available():
                wrong_device = "cuda"


            factory_fn_msg = (
                "\n\nNOTE: If your op is a factory function (i.e., it accepts TensorOptions) you should mark its "
                "OpInfo with `is_factory_function=True`."
            )
            if wrong_device is not None:

                def _case_three_transform(t):
                    return make_tensor(t.shape, dtype=t.dtype, device=wrong_device)

                out = _apply_out_transform(_case_three_transform, expected)

                if op.is_factory_function and sample.kwargs.get("device", None) is None:
                    op_out(out=out)
                else:
                    msg_fail = (
                        f"Expected RuntimeError when calling with input.device={device} and out.device={wrong_device}."
                    ) + factory_fn_msg
                    with self.assertRaises(RuntimeError, msg=msg_fail):
                        op_out(out=out)

            # Case 4: out= with correct shape and device, but a dtype
            #   that output cannot be "safely" cast to (long).
            #   Expected behavior: error.
            # NOTE: this case is filtered by dtype since some ops produce
            #   bool tensors, for example, which can be safely cast to any
            #   dtype. It is applied when single tensors are floating point or complex
            #   dtypes, or if an op returns multiple tensors when at least one such
            #   tensor is a floating point or complex dtype.
            _dtypes = floating_and_complex_types_and(torch.float16, torch.bfloat16)
            if (
                isinstance(expected, torch.Tensor)
                and expected.dtype in _dtypes
                or (
                    not isinstance(expected, torch.Tensor)
                    and any(t.dtype in _dtypes for t in expected)
                )
            ):

                def _case_four_transform(t):
                    return make_tensor(t.shape, dtype=torch.long, device=t.device)

                out = _apply_out_transform(_case_four_transform, expected)
                msg_fail = "Expected RuntimeError when doing an unsafe cast!"
                msg_fail = (
                    msg_fail
                    if not isinstance(expected, torch.Tensor)
                    else (
                        "Expected RuntimeError when doing an unsafe cast from a result of dtype "
                        f"{expected.dtype} into an out= with dtype torch.long"
                    )
                ) + factory_fn_msg

                if op.is_factory_function and sample.kwargs.get("dtype", None) is None:
                    op_out(out=out)
                else:
                    with self.assertRaises(RuntimeError, msg=msg_fail):
                        op_out(out=out)

    # Tests that the forward and backward passes of operations produce the
    #   same values for the cross-product of op variants (method, inplace)
    #   against eager's gold standard op function variant
    @_variant_ops(op_db)
    def test_variant_consistency_eager(self, device, dtype, op):
        # Acquires variants (method variant, inplace variant, operator variant, inplace_operator variant, aliases)

        method = op.method_variant
        inplace = op.inplace_variant
        operator = op.operator_variant
        inplace_operator = op.inplace_operator_variant


        # list of all inplace ops: inplace variant + alias inplace variants if exist
        inplace_ops = [inplace, inplace_operator]
        variants = [method, inplace, operator, inplace_operator]
        operators = [operator, inplace_operator]

        for a_op in op.aliases:
            variants.append(a_op.op)
            variants.append(a_op.method_variant)
            variants.append(a_op.inplace_variant)
            inplace_ops.append(a_op.inplace_variant)

        inplace_variants = tuple(filter(None, inplace_ops))
        variants = tuple(filter(None, variants))
        operators = tuple(filter(None, operators))

        _requires_grad = dtype in op.supported_backward_dtypes(
            torch.device(device).type
        )

        include_conjugated_inputs = op.test_conjugated_samples and dtype.is_complex
        samples = op.sample_inputs(
            device,
            dtype,
            requires_grad=_requires_grad,
            include_conjugated_inputs=include_conjugated_inputs,
        )
        samples = list(samples)

        def _test_consistency_helper(samples, variants):
            for sample in samples:
                # TODO: Check grad for all Tensors requiring grad if sample.input is TensorList
                tensor = (
                    sample.input
                    if isinstance(sample.input, torch.Tensor)
                    else sample.input[0]
                )

                # Computes function forward and backward values
                tensor.grad = None
                expected_forward = op(sample.input, *sample.args, **sample.kwargs)
                expected_grad = None

                output_process_fn_grad = (
                    sample.output_process_fn_grad
                    if sample.output_process_fn_grad
                    else lambda x: x
                )

                # Skips inplace variants if the output dtype is not the same as
                #   the input dtype
                skip_inplace = False
                if (
                    isinstance(expected_forward, torch.Tensor)
                    and expected_forward.dtype is not tensor.dtype
                ):
                    skip_inplace = True

                # TODO: backward consistency only supported for single tensor outputs
                # TODO: backward consistency only checked on sample.input, not all
                #   tensor inputs
                # TODO: update to handle checking grads of all tensor inputs as
                #   derived from each tensor output
                if isinstance(
                    expected_forward, torch.Tensor
                ) and dtype in op.supported_backward_dtypes(torch.device(device).type):
                    output_process_fn_grad(expected_forward).sum().backward()
                    expected_grad = tensor.grad

                # Test eager consistency
                for variant in variants:
                    # Skips inplace ops
                    if variant in inplace_ops and skip_inplace:
                        continue

                    # Compares variant's forward
                    # Note: copies the to-be-modified input when testing the inplace variant
                    tensor.grad = None
                    cloned = (
                        clone_input_helper(sample.input)
                        if variant in inplace_ops
                        else sample.input
                    )

                    if variant in inplace_ops and sample.broadcasts_input:
                        with self.assertRaises(
                            RuntimeError,
                            msg=(
                                "inplace variant either incorrectly allowed "
                                "resizing or you have marked the sample {}"
                                " incorrectly with `broadcasts_self=True".format(
                                    sample.summary()
                                )
                            ),
                        ):
                            variant_forward = variant(
                                cloned, *sample.args, **sample.kwargs
                            )
                        continue

                    if variant in operators and sample.kwargs:
                        # skip samples with kwargs for operator variants
                        continue

                    variant_forward = variant(cloned, *sample.args, **sample.kwargs)
                    self.assertEqual(expected_forward, variant_forward)

                    # Compares variant's backward
                    if expected_grad is not None and (
                        variant not in inplace_ops or op.supports_inplace_autograd
                    ):
                        output_process_fn_grad(variant_forward).sum().backward()
                        self.assertEqual(expected_grad, tensor.grad)

        _test_consistency_helper(samples, variants)

        def _test_inplace_preserve_storage(samples, variants):
            for sample in samples:
                # Skips inplace variants if the output dtype is not the same as
                #   the input dtype
                expected_forward = op(sample.input, *sample.args, **sample.kwargs)
                tensor = (
                    sample.input
                    if isinstance(sample.input, torch.Tensor)
                    else sample.input[0]
                )
                skip_inplace = False
                if (
                    isinstance(expected_forward, torch.Tensor)
                    and expected_forward.dtype is not tensor.dtype
                ):
                    skip_inplace = True
                if skip_inplace:
                    return
                for variant in variants:
                    cloned = (
                        clone_input_helper(sample.input)
                        if variant in inplace_ops
                        else sample.input
                    )
                    inp_tensor = (
                        cloned if isinstance(cloned, torch.Tensor) else cloned[0]
                    )
                    data_ptr = inp_tensor.data_ptr()
                    if variant in operators and sample.kwargs:
                        # skip samples with kwargs for operator variants
                        continue

                    variant_forward = variant(cloned, *sample.args, **sample.kwargs)
                    # TODO Support non-tensor outputs if they exist for inplace ops
                    if isinstance(variant_forward, torch.Tensor):
                        self.assertEqual(
                            data_ptr, variant_forward.data_ptr(), atol=0, rtol=0
                        )
                    else:
                        self.assertTrue(
                            False,
                            "Non-tensor outputs for inplace ops are not supported",
                        )

        if len(inplace_ops) > 0:
            inplace_samples = list(
                filter(lambda sample: not sample.broadcasts_input, samples)
            )
            _test_inplace_preserve_storage(inplace_samples, inplace_variants)

    # Reference testing for operations in complex32 against complex64.
    # NOTE: We test against complex64 as NumPy doesn't have a complex32 equivalent dtype.
    @ops(op_db, allowed_dtypes=(torch.complex32,))
    def test_complex_half_reference_testing(self, device, dtype, op):
        if not op.supports_dtype(torch.complex32, device):
            unittest.skip("Does not support complex32")

        for sample in op.sample_inputs(device, dtype):
            actual = op(sample.input, *sample.args, **sample.kwargs)
            # sample.transform applies the lambda to torch.Tensor and torch.dtype.
            # However, we only want to apply it to Tensors with dtype `torch.complex32`..
            transformed_sample = sample.transform(lambda x: x.to(torch.complex64) if isinstance(
                x, torch.Tensor) and x.dtype is torch.complex32 else x)
            expected = op(
                transformed_sample.input,
                *transformed_sample.args,
                **transformed_sample.kwargs,
            )
            # Since range of chalf is much less compared to cfloat,
            # we get `inf`s easily (eg. with `pow`, `exp`),
            # so we cast `cfloat` back to `chalf`.
            expected = tree_map(lambda x: x.to(torch.complex32) if isinstance(
                x, torch.Tensor) and x.dtype is torch.complex64 else x, expected)

            # `exact_dtype` is False because for ops like real, imag
            # we get different dtypes for `actual` and `expected`
            # `chalf` input -> `half` output
            # `cfloat` input -> `float` output
            self.assertEqual(actual, expected, exact_dtype=False)

    @ops(op_db, allowed_dtypes=(torch.bool,))
    @unittest.skipIf(TEST_WITH_UBSAN, "Test uses undefined behavior")
    def test_non_standard_bool_values(self, device, dtype, op):
        # Test boolean values other than 0x00 and 0x01 (gh-54789)
        def convert_boolean_tensors(x):
            if not isinstance(x, torch.Tensor) or x.dtype != torch.bool:
                return x

            # Map False -> 0 and True -> Random value in [2, 255]
            true_vals = torch.randint(2, 255, x.shape, dtype=torch.uint8, device=x.device)
            false_vals = torch.zeros((), dtype=torch.uint8, device=x.device)
            x_int = torch.where(x, true_vals, false_vals)

            ret = x_int.view(torch.bool)
            self.assertEqual(ret, x)
            return ret

        for sample in op.sample_inputs(device, dtype):
            expect = op(sample.input, *sample.args, **sample.kwargs)

            transformed = sample.transform(convert_boolean_tensors)
            actual = op(transformed.input, *transformed.args, **transformed.kwargs)

            self.assertEqual(expect, actual)

    # Validates that each OpInfo specifies its forward and backward dtypes
    #   correctly for CPU and CUDA devices
    @unittest.skipIf(TEST_WITH_ASAN, "Skipped under ASAN")
    @skipMeta
    @onlyNativeDeviceTypes
    @ops(ops_and_refs, dtypes=OpDTypes.none)
    def test_dtypes(self, device, op):
        # Check complex32 support only if the op claims.
        # TODO: Once the complex32 support is better, we should add check for complex32 unconditionally.
        device_type = torch.device(device).type
        include_complex32 = (
            (torch.complex32,)
            if op.supports_dtype(torch.complex32, device_type)
            else ()
        )

        # dtypes to try to backward in
        allowed_backward_dtypes = floating_and_complex_types_and(
            *((torch.half, torch.bfloat16) + include_complex32)
        )

        # lists for (un)supported dtypes
        supported_dtypes = set()
        unsupported_dtypes = set()
        supported_backward_dtypes = set()
        unsupported_backward_dtypes = set()

        def unsupported(dtype):
            unsupported_dtypes.add(dtype)
            if dtype in allowed_backward_dtypes:
                unsupported_backward_dtypes.add(dtype)

        for dtype in all_types_and_complex_and(
            *((torch.half, torch.bfloat16, torch.bool) + include_complex32)
        ):
            # tries to acquire samples - failure indicates lack of support
            requires_grad = dtype in allowed_backward_dtypes
            try:
                samples = tuple(
                    op.sample_inputs(device, dtype, requires_grad=requires_grad)
                )
            except Exception as e:
                unsupported(dtype)
                continue

            for sample in samples:
                # tries to call operator with the sample - failure indicates
                #   lack of support
                try:
                    result = op(sample.input, *sample.args, **sample.kwargs)
                    supported_dtypes.add(dtype)
                except Exception as e:
                    # NOTE: some ops will fail in forward if their inputs
                    #   require grad but they don't support computing the gradient
                    #   in that type! This is a bug in the op!
                    unsupported(dtype)
                    continue

                # Checks for backward support in the same dtype, if the input has
                # one or more tensors requiring grad
                def _tensor_requires_grad(x):
                    if isinstance(x, dict):
                        for k, v in x.items():
                            if _tensor_requires_grad(v):
                                return True
                    if isinstance(x, (list, tuple)):
                        for a in x:
                            if _tensor_requires_grad(a):
                                return True
                    if isinstance(x, torch.Tensor) and x.requires_grad:
                        return True

                    return False

                requires_grad = _tensor_requires_grad(sample.input) \
                    or _tensor_requires_grad(sample.args) or _tensor_requires_grad(sample.kwargs)
                if not requires_grad:
                    continue

                try:
                    result = sample.output_process_fn_grad(result)
                    if isinstance(result, torch.Tensor):
                        backward_tensor = result
                    elif isinstance(result, Sequence) and isinstance(
                        result[0], torch.Tensor
                    ):
                        backward_tensor = result[0]
                    else:
                        continue

                    # Note: this grad may not have the same dtype as dtype
                    # For functions like complex (float -> complex) or abs
                    #   (complex -> float) the grad tensor will have a
                    #   different dtype than the input.
                    #   For simplicity, this is still modeled as these ops
                    #   supporting grad in the input dtype.
                    grad = torch.randn_like(backward_tensor)
                    backward_tensor.backward(grad)
                    supported_backward_dtypes.add(dtype)
                except Exception as e:
                    unsupported_backward_dtypes.add(dtype)

        # Checks that dtypes are listed correctly and generates an informative
        #   error message

        supported_forward = supported_dtypes - unsupported_dtypes
        partially_supported_forward = supported_dtypes & unsupported_dtypes
        unsupported_forward = unsupported_dtypes - supported_dtypes
        supported_backward = supported_backward_dtypes - unsupported_backward_dtypes
        partially_supported_backward = (
            supported_backward_dtypes & unsupported_backward_dtypes
        )
        unsupported_backward = unsupported_backward_dtypes - supported_backward_dtypes

        device_type = torch.device(device).type

        claimed_forward = set(op.supported_dtypes(device_type))
        supported_but_unclaimed_forward = supported_forward - claimed_forward
        claimed_but_unsupported_forward = claimed_forward & unsupported_forward

        claimed_backward = set(op.supported_backward_dtypes(device_type))
        supported_but_unclaimed_backward = supported_backward - claimed_backward
        claimed_but_unsupported_backward = claimed_backward & unsupported_backward

        # Partially supporting a dtype is not an error, but we print a warning
        if (len(partially_supported_forward) + len(partially_supported_backward)) > 0:
            msg = "Some dtypes for {0} on device type {1} are only partially supported!\n".format(
                op.name, device_type
            )
            if len(partially_supported_forward) > 0:
                msg = (
                    msg
                    + "The following dtypes only worked on some samples during forward: {0}.\n".format(
                        partially_supported_forward
                    )
                )
            if len(partially_supported_backward) > 0:
                msg = (
                    msg
                    + "The following dtypes only worked on some samples during backward: {0}.\n".format(
                        partially_supported_backward
                    )
                )
            print(msg)

        if (
            len(supported_but_unclaimed_forward)
            + len(claimed_but_unsupported_forward)
            + len(supported_but_unclaimed_backward)
            + len(claimed_but_unsupported_backward)
        ) == 0:
            return

        # Reference operators often support additional dtypes, and that's OK
        if op in python_ref_db:
            if (
                len(claimed_but_unsupported_forward)
                + len(claimed_but_unsupported_backward)
            ) == 0:
                return

        # Generates error msg
        msg = "The supported dtypes for {0} on device type {1} are incorrect!\n".format(
            op.name, device_type
        )
        if len(supported_but_unclaimed_forward) > 0:
            msg = (
                msg
                + "The following dtypes worked in forward but are not listed by the OpInfo: {0}.\n".format(
                    supported_but_unclaimed_forward
                )
            )
        if len(supported_but_unclaimed_backward) > 0:
            msg = (
                msg
                + "The following dtypes worked in backward but are not listed by the OpInfo: {0}.\n".format(
                    supported_but_unclaimed_backward
                )
            )
        if len(claimed_but_unsupported_forward) > 0:
            msg = (
                msg
                + "The following dtypes did not work in forward but are listed by the OpInfo: {0}.\n".format(
                    claimed_but_unsupported_forward
                )
            )
        if len(claimed_but_unsupported_backward) > 0:
            msg = (
                msg
                + "The following dtypes did not work in backward but are listed by the OpInfo: {0}.\n".format(
                    claimed_but_unsupported_backward
                )
            )

        self.fail(msg)


class TestCompositeCompliance(TestCase):
    # Checks if the operator (if it is composite) is written to support most
    # backends and Tensor subclasses. See "CompositeImplicitAutograd Compliance"
    # in aten/src/ATen/native/README.md for more details
    @unittest.skipIf(
        IS_FBCODE or IS_SANDCASTLE, "__torch_dispatch__ does not work in fbcode"
    )
    @ops(op_db, allowed_dtypes=(torch.float,))
    def test_operator(self, device, dtype, op):
        samples = op.sample_inputs(device, dtype, requires_grad=False)

        for sample in samples:
            args = [sample.input] + list(sample.args)
            kwargs = sample.kwargs
            composite_compliance.check_with_mode(op, args, kwargs, self.assertEqual)
            composite_compliance.check_all_permutations(op, args, kwargs, self.assertEqual)

    @unittest.skipIf(
        IS_FBCODE or IS_SANDCASTLE, "__torch_dispatch__ does not work in fbcode"
    )
    @ops([op for op in op_db if op.supports_autograd], allowed_dtypes=(torch.float,))
    def test_backward(self, device, dtype, op):
        samples = op.sample_inputs(device, dtype, requires_grad=True)

        for sample in samples:
            args = [sample.input] + list(sample.args)
            kwargs = sample.kwargs
            # We pass assertEqual so that decorators like `toleranceOverride`
            # actually work (otherwise they silently do nothing!)
            composite_compliance.check_backward_formula(
                op.get_op(), args, kwargs,
                sample.output_process_fn_grad,
                op.gradcheck_wrapper, self.assertEqual)

    @unittest.skipIf(
        IS_FBCODE or IS_SANDCASTLE, "__torch_dispatch__ does not work in fbcode"
    )
    @ops(op_db, allowed_dtypes=(torch.float,))
    def test_forward_ad(self, device, dtype, op):
        if torch.float not in op.supported_backward_dtypes(device):
            raise unittest.SkipTest("Does not support autograd")

        if not op.supports_forward_ad:
            raise unittest.SkipTest("Does not support forward_ad")

        samples = op.sample_inputs(device, dtype, requires_grad=True)

        for sample in samples:
            args = [sample.input] + list(sample.args)
            kwargs = sample.kwargs
            # We pass assertEqual so that decorators like `toleranceOverride`
            # actually work (otherwise they silently do nothing!)
            composite_compliance.check_forward_ad_formula(
                op.get_op(), args, kwargs, op.gradcheck_wrapper, self.assertEqual)


@skipIfSlowGradcheckEnv
class TestMathBits(TestCase):
    # Tests that
    # 1. The operator's output for physically conjugated/negated tensors and conjugate/negative view tensors
    # produces the same value
    # 2. The gradients are same in both cases mentioned in (1)
    # 3. If the operator's inplace variant is supported, tests that the inplace operation
    #    produces the correct value when called on a conjugate/negative view tensor and that the output
    #    has its conj/neg bit set to true
    # This test only runs for C -> R and C -> C functions
    # TODO: add tests for `R->C` functions
    # Note: This test runs for functions that take both tensors and tensorlists as input.
    def _test_math_view(
        self,
        device,
        dtype,
        op,
        samples,
        math_op_physical,
        math_op_view,
        is_bit_set,
        out_type,
    ):
        inplace_variant = op.inplace_variant

        # helper function to clone and conjugate/negate the input if its a tensor
        # else clone the sequence and conjugate/negate the first element in the sequence
        # If a requires_grad argument is provided the tensor being conjugated/negated will
        # have its requires_grad set to that value.
        def clone_and_perform_view(input, **kwargs):
            if isinstance(input, torch.Tensor):
                requires_grad = kwargs.get("requires_grad", input.requires_grad)
                with torch.no_grad():
                    # Ensure view represents the original sample input
                    input = math_op_physical(input)
                # Note: .conj() is not called under no_grad mode since it's not allowed to modify a
                # view created in no_grad mode. Here it's ok to do so, so as a workaround we call conj
                # before resetting the requires_grad field for input
                input = math_op_view(input)
                assert input.is_leaf
                return input.requires_grad_(requires_grad)

            if isinstance(input, Sequence):
                out = list(map(clone_input_helper, input))
                out[0] = clone_and_perform_view(out[0])
                return tuple(out)

        for sample in samples:
            tensor = (
                sample.input
                if isinstance(sample.input, torch.Tensor)
                else sample.input[0]
            )
            cloned1 = clone_and_perform_view(sample.input)

            # Computes function forward value with a physically conjugated/negated tensor and
            # a conj/neg view tensor and verifies that the output in both case are equal.
            expected_forward = op(sample.input, *sample.args, **sample.kwargs)
            forward_with_mathview = op(cloned1, *sample.args, **sample.kwargs)
            self.assertEqual(expected_forward, forward_with_mathview)

            # If the op has an inplace variant, and the input doesn't require broadcasting
            # and has the same dtype as output, verify that the inplace operation on a conjugated/negated
            # input produces correct output, and the output tensor has the conj/neg bit set to True
            if inplace_variant is not None and not sample.broadcasts_input:
                cloned2 = clone_and_perform_view(tensor, requires_grad=False)
                if (
                    isinstance(expected_forward, torch.Tensor)
                    and expected_forward.dtype is tensor.dtype
                ):
                    inplace_forward = inplace_variant(
                        cloned2, *sample.args, **sample.kwargs
                    )
                    self.assertTrue(is_bit_set(inplace_forward))
                    self.assertEqual(inplace_forward, expected_forward)

            # TODO: backward consistency only supported for single tensor outputs
            # TODO: backward consistency only checked on sample.input, not all
            #   tensor inputs
            # TODO: update to handle checking grads of all tensor inputs as
            #   derived from each tensor output
            if (
                isinstance(expected_forward, torch.Tensor)
                and expected_forward.requires_grad
            ):
                output_process_fn_grad = sample.output_process_fn_grad or (lambda x: x)
                expected_forward = output_process_fn_grad(expected_forward)
                forward_with_mathview = output_process_fn_grad(forward_with_mathview)

                tensor = (
                    sample.input
                    if isinstance(sample.input, torch.Tensor)
                    else sample.input[0]
                )
                expected_forward.sum().backward(retain_graph=True)
                forward_with_mathview.sum().backward(retain_graph=True)
                if tensor.grad is not None:
                    cloned1_tensor = (
                        cloned1 if isinstance(cloned1, torch.Tensor) else cloned1[0]
                    )
                    self.assertEqual(tensor.grad, cloned1_tensor.grad)

                    tensor.grad, cloned1_tensor.grad = None, None

                    # a repeat of the above test if output is not complex valued
                    if out_type(expected_forward):
                        grad = torch.randn_like(expected_forward)
                        expected_forward.backward(grad)
                        forward_with_mathview.backward(
                            math_op_view(math_op_physical(grad))
                        )

                        self.assertEqual(tensor.grad, cloned1_tensor.grad)

    @ops(ops_and_refs, allowed_dtypes=(torch.cfloat,))
    def test_conj_view(self, device, dtype, op):
        if not op.test_conjugated_samples:
            self.skipTest("Operation doesn't support conjugated inputs.")
        math_op_physical = torch.conj_physical
        math_op_view = torch.conj
        _requires_grad = torch.cfloat in op.supported_backward_dtypes(
            torch.device(device).type
        )
        is_bit_set = torch.is_conj
        samples = op.sample_inputs(device, dtype, requires_grad=_requires_grad)
        self._test_math_view(
            device,
            dtype,
            op,
            samples,
            math_op_physical,
            math_op_view,
            is_bit_set,
            torch.is_complex,
        )

    @ops(ops_and_refs, allowed_dtypes=(torch.double,))
    def test_neg_view(self, device, dtype, op):
        if not op.test_neg_view:
            self.skipTest("Operation not tested with tensors with negative bit.")
        math_op_physical = torch.neg
        math_op_view = torch._neg_view
        is_bit_set = torch.is_neg
        samples = op.sample_inputs(device, dtype, requires_grad=op.supports_autograd)
        self._test_math_view(
            device,
            dtype,
            op,
            samples,
            math_op_physical,
            math_op_view,
            is_bit_set,
            lambda x: True,
        )

    @ops(ops_and_refs, allowed_dtypes=(torch.cdouble,))
    def test_neg_conj_view(self, device, dtype, op):
        if not op.test_neg_view:
            self.skipTest("Operation not tested with tensors with negative bit.")
        if not op.test_conjugated_samples:
            self.skipTest("Operation doesn't support conjugated inputs.")

        def math_op_physical(x):
            return -x.conj_physical()

        def math_op_view(x):
            return torch._neg_view(x).conj()

        def is_bit_set(x):
            return torch.is_neg(x) and torch.is_conj(x)

        _requires_grad = dtype in op.supported_backward_dtypes(
            torch.device(device).type
        )
        samples = op.sample_inputs(device, dtype, requires_grad=_requires_grad)
        # Only test one sample
        samples = itertools.islice(samples, 1)
        self._test_math_view(
            device,
            dtype,
            op,
            samples,
            math_op_physical,
            math_op_view,
            is_bit_set,
            torch.is_complex,
        )

# input strides and size may have been altered due to the result of an inplace op
def check_inplace_view(func, input, rs, input_size, input_strides):
    if func is None:
        return
    # TODO: extend this test to test ops with multiple outputs and ops like native_batch_norm.out
    # which mutate not necessarily the first input.
    if isinstance(rs, torch.Tensor) and rs is input:
        unequal_size = rs.size() != input_size
        unequal_strides = rs.stride() != input_strides
        # resize_ should probably have inplace_view tag. Not adding the tag since it
        # breaks some codegen logic
        if (unequal_size or unequal_strides):
            if isinstance(func, torch._ops.OpOverloadPacket):
                func = func.default
            # Reference: https://github.com/pytorch/pytorch/issues/78759
            if func is not torch.ops.aten.resize_.default:
                # TODO: use self.assertIn when we have separate tests for each tag
                assert torch.Tag.inplace_view in func.tags

# A mode that when enabled runs correctness checks to ensure
# that operators have expected tags based on their input and
# ouput tensor properties
@skipIfSlowGradcheckEnv
class TestTagsMode(TorchDispatchMode):
    def __torch_dispatch__(self, func, types, args=(), kwargs=None):
        if isinstance(args[0], torch.Tensor):
            old_size = args[0].size()
            old_stride = args[0].stride()
            rs = func(*args, **kwargs)
            check_inplace_view(func, args[0], rs, old_size, old_stride)
        else:
            rs = func(*args, **kwargs)
        return rs

# Test to verify the correctness for tags in `tags.yaml`, also available for access through `torch.Tags`
@skipIfSlowGradcheckEnv
class TestTags(TestCase):
    @onlyCPU
    @ops(ops_and_refs, dtypes=OpDTypes.any_one)
    def test_tags(self, device, dtype, op):
        samples = op.sample_inputs(device, dtype, requires_grad=False)
        for sample in samples:
            # TODO: Test tags for ops that return a list of tensors
            input = sample.input
            if isinstance(input, torch.Tensor):
                old_size = input.size()
                old_stride = input.stride()
                with TestTagsMode():
                    rs = op(input, *sample.args, **sample.kwargs)
                # TODO: add test for aliases: https://github.com/pytorch/pytorch/issues/78761
                aten_name = op.aten_name if op.aten_name is not None else op.name
                opoverloadpacket = getattr(torch.ops.aten, aten_name, None)
                check_inplace_view(opoverloadpacket, input, rs, old_size, old_stride)


@skipIfSlowGradcheckEnv
class TestRefsOpsInfo(TestCase):

    import_paths = ["_refs", "_refs.special", "_refs.nn.functional", "_refs.fft"]
    module_alls = [(path, import_module(f"torch.{path}").__all__) for path in import_paths]
    ref_ops_names = tuple(itertools.chain.from_iterable(
        [f"{path}.{op}" for op in module_all] for path, module_all in module_alls))
    ref_db_names = set(ref_op.name for ref_op in python_ref_db)

    # TODO: References that do not have an entry in python_ref_db
    skip_ref_ops = {
        '_refs.bitwise_right_shift',
        '_refs.copy_to',
        '_refs.empty_strided',
        '_refs.equal',
        '_refs.full',
        '_refs.full_like',
        '_refs.item',
        '_refs.to',
        '_refs.ones',
        '_refs.ones_like',
        '_refs.std_var',
        '_refs.swap_axes',
        '_refs.uniform',
        '_refs.scalar_tensor',
        '_refs.trunc_divide',
        '_refs.zeros',
        '_refs.zeros_like',
        '_refs.rfloordiv',
        '_refs.rtruediv',
        '_refs.rpow',
        # These should be tested with their out-of-place counterparts
        '_refs.index_add_',
        '_refs.index_copy_',
        '_refs.index_fill_',
    }

    not_in_decomp_table = {
        # duplicated in _decomp and _refs
        '_refs.nn.functional.elu',
        '_refs.nn.functional.mse_loss',
        '_refs.var',
        '_refs.rsub',
        # duplicated due to efficiency concerns of the ref vs the decomp
        '_refs.index_add_',
        # these are not aten ops?
        '_refs.broadcast_shapes',
        '_refs.broadcast_tensors',
        '_refs.nn.functional.tanhshrink',
        '_refs.rfloordiv',
        '_refs.rtruediv',
        '_refs.rpow',
        # CompositeImplicitAutograd
        '_refs.allclose',
        '_refs.atleast_1d',
        '_refs.atleast_2d',
        '_refs.atleast_3d',
        '_refs.broadcast_to',
        '_refs.chunk',
        '_refs.column_stack',
        '_refs.contiguous',
        '_refs.dsplit',
        '_refs.dstack',
        '_refs.fill',
        '_refs.flatten',
        '_refs.fliplr',
        '_refs.flipud',
        '_refs.float_power',
        '_refs.hsplit',
        '_refs.hstack',
        '_refs.isclose',
        '_refs.isfinite',
        '_refs.isreal',
        '_refs.movedim',
        '_refs.narrow',
        '_refs.nn.functional.l1_loss',
        '_refs.nn.functional.poisson_nll_loss',
        '_refs.positive',
        '_refs.ravel',
        '_refs.reshape',
        '_refs.square',
        '_refs.tensor_split',
        '_refs.to',
        '_refs.true_divide',
        '_refs.trunc_divide',
        '_refs.vsplit',
        '_refs.vstack',
        '_refs.linalg.matrix_norm',
        '_refs.linalg.norm',
        '_refs.linalg.svd',
        '_refs.linalg.svdvals',
        '_refs.unflatten',
        '_refs.sum_to_size',
        # ref implementation missing kwargs
        '_refs.full',  # missing "layout"
        '_refs.full_like',  # missing "layout"
        '_refs.ones_like',  # missing "layout"
        '_refs.round',  # missing "decimals"
        '_refs.scalar_tensor',  # missing "layout"
        '_refs.zeros_like',  # missing "layout"
        # other
        '_refs.expand_as',
        '_refs.as_strided',  # _prims._as_strided_meta: "reduce() of empty sequence with no initial value"
        '_refs.copy_to',  # torch._C._jit_get_operation: No such operator aten::copy_to
        '_refs.equal',  # 'bool' object has no attribute 'dtype'
        '_refs.conj',  # Calls _prims.conj
        '_refs.real',
        '_refs.imag',
    }

    @parametrize("op", ref_ops_names)
    def test_refs_are_in_python_ref_db(self, op):
        if op in self.skip_ref_ops:
            raise unittest.SkipTest(f"{op} does not have an entry in python_ref_db")
        self.assertIn(op, self.ref_db_names)

    @parametrize("op", ref_ops_names)
    def test_refs_are_in_decomp_table(self, op):
        path = op.split('.')
        module_path = '.'.join(path[:-1])
        op_name = path[-1]
        op_impl = getattr(import_module(f"torch.{module_path}"), op_name)

        if op in self.not_in_decomp_table:
            self.assertNotIn(op_impl, torch._decomp.decomposition_table.values(),
                             f"Unexpectedly found {op} in torch._decomp.decomposition_table.values()")
        else:
            self.assertIn(op_impl, torch._decomp.decomposition_table.values(),
                          f"Did not find {op} in torch._decomp.decomposition_table.values()")


fake_skips = (
    "aminmax",  # failing input
    "cholesky",  # Could not run 'aten::cholesky' with arguments from the 'Meta' backend
    "cholesky_inverse",  # Could not run 'aten::cholesky' with arguments from the 'Meta' backend
    "cov",  # aweights cannot be negtaive
    "istft",  # window overlap add min: 0
    "linalg.eigvals",  # The tensor has a non-zero number of elements, but its data is not allocated yet
    "linalg.eigvalsh",  # aten::linalg_eigvalsh.out' with arguments from the 'Meta' backend
    "linalg.matrix_power",  # Could not run 'aten::eye.m_out' with arguments from the 'Meta' backend
    # "linalg.pinv",  # Could not run 'aten::pinv.out' with arguments from the 'Meta' backen
    "linalg.matrix_rank.hermitian",  # Could not run 'aten::linalg_eigvalsh.out' with arguments from the 'Meta' backend
    "linalg.pinv.hermitian",  # tensor.mH is only supported on matrices or batches of matrices. Got 1-D tensor
    "linalg.solve",  # Could not run 'aten::linalg_solve' with arguments from the 'Meta' backend
    "linalg.tensorsolve",  # Could not run 'aten::linalg_solve' with arguments from the 'Meta'
    "lu_solve",  # MALLOC ERROR: debug
    "multinomial",  # Could not run 'aten::multinomial' with arguments from the 'Meta' backend
    "mvlgamma.mvlgamma_p_1",  # Could not run 'aten::_local_scalar_dense' with arguments from the 'Meta' backend
    "mvlgamma.mvlgamma_p_3",  # Could not run 'aten::_local_scalar_dense' with arguments from the 'Meta' backend
    "mvlgamma.mvlgamma_p_5",  # Could not run 'aten::_local_scalar_dense' with arguments from the 'Meta' backend
    "nanmean",  # logical_not() got an unexpected keyword argument 'out'
    "quantile",  # quantile() q values must be in the range [0, 1]
    "nanquantile",  # quantile() q values must be in the range [0, 1]
    "nn.functional.ctc_loss",  # The tensor has a non-zero number of elements, but its data is not allocated yet
    "nn.functional.embedding_bag",  # sometimes errors
    "nn.functional.nll_loss",  # sometimes errors
    "nn.functional.max_pool1d",  # The tensor has a non-zero number of elements
    "to_sparse",  # Could not run 'aten::to_sparse' with arguments from the 'Meta' backend
    "tensor_split",  # The tensor has a non-zero number of elements, but its data is not allocated yet
    "repeat_interleave",  # cannot repeat_interleave a meta tensor without output_size
    "segment_reduce.lengths",  # Could not run 'aten::segment_reduce' with arguments from the 'Meta' backend.
    "sparse.sampled.addmm",  # sparsity not supported
    # Can not infer total number of classes from meta. no way at present to throw DynamicOutputShapeException
    "nn.functional.one_hot",
    "narrow",  # Fails only for one overload with DataDependentOutputException (hence skip).
)

fake_autocast_device_skips = defaultdict(dict)

# TODO: investigate/fix
fake_autocast_device_skips["cpu"] = set(
    ("linalg.pinv",)
)


dynamic_output_op_tests = (
    "argwhere",
    "bincount",
    "combinations",
    "linalg.lstsq",
    "masked_select",
    "nonzero",
    "unique_consecutive",
    "unique",
    "linalg.lstsq.grad_oriented",
)

# some inputs invoke dynamic output shape operators, some do not
sometimes_dynamic_output_op_test = (
    "__getitem__",
    "index_select",
)

data_dependent_op_tests = (
    "equal",
    "corrcoef",
    "nn.functional.gaussian_nll_loss",
    "allclose",
)

aliasing_failures = (
    "histogramdd",
    "nn.functional.pixel_shuffle",
    "nn.functional.pixel_unshuffle",
)

# tests which have inconsistent fake tensor stride propagation
# XXX: no new tests should be added to this list as a result of a
# decomp or prim, see https://github.com/pytorch/pytorch/issues/78050#issuecomment-1253950325
fake_tensor_stride_failing_ops = {
    "fft.fft2",
    "fft.fft",
    "fft.fftn",
    "fft.hfft2",
    "fft.hfft",
    "fft.hfftn",
    "fft.ifft2",
    "fft.ifft",
    "fft.ifftn",
    "fft.ihfft2",
    "fft.ihfft",
    "fft.ihfftn",
    "fft.irfft2",
    "fft.irfft",
    "fft.irfftn",
    "fft.rfft2",
    "fft.rfft",
    "fft.rfftn",
    "svd",
    "linalg.svd",
}

fake_backward_xfails = fake_tensor_stride_failing_ops | {
    "linalg.cond",
    "linalg.matrix_norm",
    "linalg.norm",
    "linalg.svd",
    "linalg.svdvals",
    "nn.functional.binary_cross_entropy_with_logits",
    "nn.functional.huber_loss",
    "nn.functional.logsigmoid",
    "nn.functional.multilabel_soft_margin_loss",
    "pca_lowrank",
    "roll",
    "svd_lowrank",
    "sgn",
    "cholesky",
    "linalg.eigh",
    "symeig",
}

fake_backward_xfails = {xfail(stride_skip) for stride_skip in fake_backward_xfails} | {
    xfail("segment_reduce", "lengths"),
    xfail("norm", "nuc"),
    xfail("linalg.norm", "subgradients_at_zero"),  # can accept vector inputs
    skip('nn.functional.ctc_loss'),
}

fake_autocast_backward_xfails = {
    skip("nn.functional.binary_cross_entropy"),
    skip("sparse.sampled_addmm"),
}

@skipIfSlowGradcheckEnv
class TestFakeTensor(TestCase):
    def _test_fake_helper(self, device, dtype, op, context):
        name = op.name
        if op.variant_test_name:
            name += "." + op.variant_test_name
        if name in fake_skips or "sparse" in name or "jiterator" in name:
            self.skipTest("Skip failing test")

        samples = op.sample_inputs(device, dtype, requires_grad=False)
        for sample in samples:
            try:
                mode = FakeTensorMode(throw_on_data_dependent_ops=True)

                def map_to_fake(e):
                    if isinstance(e, torch.Tensor):
                        return mode.from_tensor(e)
                    else:
                        return e

                input = tree_map(map_to_fake, sample.input)
                args = tree_map(map_to_fake, sample.args)
                kwargs = tree_map(map_to_fake, sample.kwargs)

                try:
                    with context():
                        res = op(sample.input, *sample.args, **sample.kwargs)
                except Exception as e:
                    continue

                with context():
                    with enable_torch_dispatch_mode(mode):
                        res_fake = op(input, *args, **kwargs)


                for fake_out, real_out in zip(
                    tree_flatten(res_fake)[0], tree_flatten(res)[0]
                ):
                    if not isinstance(fake_out, torch.Tensor):
                        self.assertTrue(not isinstance(real_out, torch.Tensor))
                        continue

                    self.assertTrue(isinstance(fake_out, FakeTensor))
                    # if you see a shape exception here, you may need to add
                    # a `dynamic_output_shape` tag to an operator

                    check_strides = name not in fake_tensor_stride_failing_ops

                    # prims/decomps must correctly model strides,
                    # see https://github.com/pytorch/pytorch/issues/78050#issuecomment-1253950325
                    prims.utils.compare_tensor_meta(fake_out, real_out, check_strides)

                    if name not in aliasing_failures:
                        fake_aliasing = outputs_alias_inputs((input, args, kwargs), res_fake)
                        real_aliasing = outputs_alias_inputs((sample.input, sample, args, sample.kwargs), res)
                        self.assertEqual(fake_aliasing, real_aliasing)

                self.assertTrue(name not in dynamic_output_op_tests and name not in data_dependent_op_tests)

            except torch._subclasses.fake_tensor.UnsupportedFakeTensorException:
                pass
            except torch._subclasses.fake_tensor.DynamicOutputShapeException:
                self.assertTrue(name in dynamic_output_op_tests or name in sometimes_dynamic_output_op_test)
            except torch._subclasses.fake_tensor.DataDependentOutputException:
                self.assertTrue(name in data_dependent_op_tests)

    @ops(op_db, dtypes=OpDTypes.any_one)
    def test_fake(self, device, dtype, op):
        self._test_fake_helper(device, dtype, op, contextlib.nullcontext)

    @ops(op_db, dtypes=OpDTypes.any_one)
    def test_fake_autocast(self, device, dtype, op):
        if op.name in fake_autocast_device_skips[device]:
            self.skipTest("Skip failing test")
        context = torch.cuda.amp.autocast if device == "cuda" else torch.cpu.amp.autocast
        self._test_fake_helper(device, dtype, op, context)

<<<<<<< HEAD
    def _test_fake_crossref_helper(self, device, dtype, op, context):
=======
    @skipIfRocm
    @onlyCUDA
    @ops([op for op in op_db if op.supports_autograd], allowed_dtypes=(torch.float,))
    @skipOps('TestFakeTensor', 'test_fake_crossref_backward', fake_backward_xfails)
    def test_fake_crossref_backward(self, device, dtype, op):
        # tests fake tensor property propagation through a cross ref mode
        # on ops which support backward
>>>>>>> 1a9f9858
        samples = op.sample_inputs(device, dtype, requires_grad=True)

        for iter, sample in enumerate(samples):
            args = [sample.input] + list(sample.args)
            kwargs = sample.kwargs

            # skip these to speed up tests
            common_skip_ops = (
                aten.detach.default,
                aten.empty_strided.default,
                aten.copy_.default,
                aten.is_same_size.default,
            )

            # TODO: enable check_aliasing, batch norm fails
            with torch._subclasses.CrossRefFakeMode(ignore_op_fn=lambda fn: fn in common_skip_ops, check_aliasing=False):
                with warnings.catch_warnings(), context():
                    composite_compliance.compute_expected_grads(
                        op.get_op(), args, kwargs,
                        sample.output_process_fn_grad,
                        op.gradcheck_wrapper)

    @onlyCUDA
    @ops([op for op in op_db if op.supports_autograd], allowed_dtypes=(torch.float,))
    @skipOps('TestFakeTensor', 'test_fake_crossref_backward_no_amp', fake_backward_xfails)
    def test_fake_crossref_backward_no_amp(self, device, dtype, op):
        self._test_fake_crossref_helper(device, dtype, op, contextlib.nullcontext)


    @onlyCUDA
    @ops([op for op in op_db if op.supports_autograd], allowed_dtypes=(torch.float,))
    @skipOps('TestFakeTensor', 'test_fake_crossref_backward_amp', fake_backward_xfails | fake_autocast_backward_xfails)
    def test_fake_crossref_backward_amp(self, device, dtype, op):
        self._test_fake_crossref_helper(device, dtype, op, torch.cuda.amp.autocast)


instantiate_device_type_tests(TestCommon, globals())
instantiate_device_type_tests(TestCompositeCompliance, globals())
instantiate_device_type_tests(TestMathBits, globals())
instantiate_device_type_tests(TestRefsOpsInfo, globals(), only_for="cpu")
instantiate_device_type_tests(TestFakeTensor, globals())
instantiate_device_type_tests(TestTags, globals())

if __name__ == "__main__":
    run_tests()<|MERGE_RESOLUTION|>--- conflicted
+++ resolved
@@ -1836,6 +1836,9 @@
 fake_autocast_backward_xfails = {
     skip("nn.functional.binary_cross_entropy"),
     skip("sparse.sampled_addmm"),
+    skip("linalg.pinv"),
+    skip("linalg.pinv", "hermitian"),
+    skip("linalg.pinv", "singular"),
 }
 
 @skipIfSlowGradcheckEnv
@@ -1915,17 +1918,7 @@
         context = torch.cuda.amp.autocast if device == "cuda" else torch.cpu.amp.autocast
         self._test_fake_helper(device, dtype, op, context)
 
-<<<<<<< HEAD
     def _test_fake_crossref_helper(self, device, dtype, op, context):
-=======
-    @skipIfRocm
-    @onlyCUDA
-    @ops([op for op in op_db if op.supports_autograd], allowed_dtypes=(torch.float,))
-    @skipOps('TestFakeTensor', 'test_fake_crossref_backward', fake_backward_xfails)
-    def test_fake_crossref_backward(self, device, dtype, op):
-        # tests fake tensor property propagation through a cross ref mode
-        # on ops which support backward
->>>>>>> 1a9f9858
         samples = op.sample_inputs(device, dtype, requires_grad=True)
 
         for iter, sample in enumerate(samples):
@@ -1948,13 +1941,14 @@
                         sample.output_process_fn_grad,
                         op.gradcheck_wrapper)
 
+    @skipIfRocm
     @onlyCUDA
     @ops([op for op in op_db if op.supports_autograd], allowed_dtypes=(torch.float,))
     @skipOps('TestFakeTensor', 'test_fake_crossref_backward_no_amp', fake_backward_xfails)
     def test_fake_crossref_backward_no_amp(self, device, dtype, op):
         self._test_fake_crossref_helper(device, dtype, op, contextlib.nullcontext)
 
-
+    @skipIfRocm
     @onlyCUDA
     @ops([op for op in op_db if op.supports_autograd], allowed_dtypes=(torch.float,))
     @skipOps('TestFakeTensor', 'test_fake_crossref_backward_amp', fake_backward_xfails | fake_autocast_backward_xfails)
