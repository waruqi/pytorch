--- conflicted
+++ resolved
@@ -110,19 +110,11 @@
     ("aten::_nested_tensor", datetime.date(9999, 1, 1)),
     ("prepacked::unpack_prepacked_sizes_conv2d", datetime.date(9999, 1, 1)),
     ("prepacked::unpack_prepacked_sizes_linear", datetime.date(9999, 1, 1)),
-<<<<<<< HEAD
-    ("q::_FloatToBfloat16Quantized", datetime.date(2021, 12, 21)),
-    ("q::_Bfloat16QuantizedToFloat", datetime.date(2021, 12, 21)),
-    ("aten::_inverse_helper", datetime.date(2021, 12, 31)),
     ("aten::_symeig_helper", datetime.date(9999, 1, 1)),
     ("aten::symeig", datetime.date(9999, 1, 1)),
     ("aten::symeig.e", datetime.date(9999, 1, 1)),
-    ("aten::softplus_backward", datetime.date(2022, 1, 31)),
-    ("aten::softplus_backward.grad_input", datetime.date(2022, 1, 31)),
-=======
     ("aten::linalg_solve", datetime.date(2022, 8, 31)),
     ("aten::linalg_solve.out", datetime.date(2022, 8, 31)),
->>>>>>> cf0de77c
     ("aten::quantile", datetime.date(2022, 9, 30)),
     ("aten::nanquantile", datetime.date(2022, 9, 30)),
     ("aten::native_multi_head_self_attention", datetime.date(9999, 1, 1)),
