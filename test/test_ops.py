# Owner(s): ["module: unknown"]

from collections.abc import Sequence
from functools import partial
import warnings
import unittest
import itertools
import torch
import contextlib
from collections import defaultdict
from importlib import import_module
from torch.utils._pytree import tree_map

from torch.testing import make_tensor
from torch.testing._internal.common_dtype import (
    floating_and_complex_types_and,
    all_types_and_complex_and,
)
from test_proxy_tensor import xfail, skip, skipOps

from torch.testing._internal.common_utils import (
    TestCase,
    is_iterable_of_tensors,
    run_tests,
    IS_SANDCASTLE,
    clone_input_helper,
    IS_CI,
    suppress_warnings,
    noncontiguous_like,
    TEST_WITH_ASAN,
    TEST_WITH_UBSAN,
    IS_WINDOWS,
    IS_FBCODE,
    first_sample,
    parametrize,
    skipIfSlowGradcheckEnv,
)
from torch.testing._internal.common_methods_invocations import (
    op_db,
    UnaryUfuncInfo,
    ReductionOpInfo,
    ReductionPythonRefInfo,
    SpectralFuncInfo,
    ops_and_refs,
    python_ref_db,
    BinaryUfuncInfo,
)
from torch.testing._internal.common_device_type import (
    deviceCountAtLeast,
    instantiate_device_type_tests,
    ops,
    onlyCUDA,
    onlyCPU,
    onlyNativeDeviceTypes,
    OpDTypes,
    skipCUDAIfRocm,
    skipMeta,
)
from torch._subclasses.fake_tensor import (
    FakeTensor,
    FakeTensorMode,
)
from torch._subclasses.fake_utils import outputs_alias_inputs

from torch.utils._python_dispatch import enable_torch_dispatch_mode
import torch._prims as prims
from torch._prims.context import TorchRefsMode

from torch.testing._internal import opinfo
from torch.testing._internal import composite_compliance

from torch.utils._pytree import tree_flatten
from torch.utils._python_dispatch import TorchDispatchMode

# TODO: fixme https://github.com/pytorch/pytorch/issues/68972
torch.set_default_dtype(torch.float32)

# variant testing is only done with torch.float and torch.cfloat to avoid
#   excessive test times and maximize signal to noise ratio
_variant_ops = partial(
    ops, dtypes=OpDTypes.supported, allowed_dtypes=(torch.float, torch.cfloat)
)

# Get names of all the operators which have ref in their entry in OpInfo (testing infra)
#   except for elementwise unary operators (separately implemented in test/test_unary_ufuncs.py),
#   elementwise binary operators (separately implemented in test_binary_ufuncs.py),
#   reduction operations (separately impelemented in test_reductions.py),
#   and Spectral Functions (separately implemented for only 1D as of now, in test/test_spectral_ops.py)
_ref_test_ops = tuple(
    filter(
        lambda op: not isinstance(
            op, (UnaryUfuncInfo, ReductionOpInfo, SpectralFuncInfo, BinaryUfuncInfo)
        )
        and op.ref is not None,
        op_db,
    )
)
_ops_and_refs = op_db + python_ref_db

aten = torch.ops.aten

# Tests that apply to all operators and aren't related to any particular
#   system
@skipIfSlowGradcheckEnv
class TestCommon(TestCase):
    exact_dtype = True

    # Verifies, on teardown, that no OpInfo is still using dynamic dtypes in CI
    @classmethod
    def tearDownClass(cls):
        super().tearDownClass()

        if IS_CI:
            err_msg = (
                "The operator(s) below is(are) using dynamic_dtypes in the OpInfo entries."
                "This is OK for testing, but be sure to set the dtypes manually before landing your PR!"
            )
            # Assure no opinfo entry has dynamic_dtypes
            filtered_ops = list(filter(opinfo.utils.is_dynamic_dtype_set, op_db))
            for op in filtered_ops:
                fmt_str = opinfo.utils.str_format_dynamic_dtype(op)
                err_msg += "\n" + fmt_str

            assert len(filtered_ops) == 0, err_msg

    # Validates that each OpInfo works correctly on different CUDA devices
    @onlyCUDA
    @deviceCountAtLeast(2)
    @ops(op_db, allowed_dtypes=(torch.float32, torch.long))
    def test_multiple_devices(self, devices, dtype, op):
        for cuda_device_str in devices:
            cuda_device = torch.device(cuda_device_str)
            # NOTE: only tests on first sample
            samples = op.sample_inputs(cuda_device, dtype)
            sample = first_sample(self, samples)
            result = op(sample.input, *sample.args, **sample.kwargs)

            if isinstance(result, torch.Tensor):
                self.assertTrue(result.device == cuda_device)
            elif is_iterable_of_tensors(result):
                self.assertTrue(all(map(lambda t: t.device == cuda_device, result)))
            else:
                self.skipTest(
                    "Skipped! Only supports single tensor or iterable of tensor outputs."
                )

    # Tests that the function and its (ndarray-accepting) reference produce the same
    #   values on the tensors from sample_inputs func for the corresponding op.
    # This test runs in double and complex double precision because
    # NumPy does computation internally using double precision for many functions
    # resulting in possible equality check failures.
    @unittest.skipIf(TEST_WITH_ASAN, "Skipped under ASAN")
    @onlyNativeDeviceTypes
    @suppress_warnings
    @ops(_ref_test_ops, allowed_dtypes=(torch.float64, torch.long, torch.complex128))
    def test_numpy_ref(self, device, dtype, op):
        try:
            # Sets the default dtype to NumPy's default dtype of double
            cur_default = torch.get_default_dtype()
            torch.set_default_dtype(torch.double)
            for sample_input in op.reference_inputs(device, dtype):
                self.compare_with_reference(
                    op, op.ref, sample_input, exact_dtype=(dtype is not torch.long)
                )
        finally:
            torch.set_default_dtype(cur_default)

    # Tests that experimental Python References can propagate shape, dtype,
    # and device metadata properly.
    # See https://github.com/pytorch/pytorch/issues/78050 for a discussion of stride propagation.
    @unittest.skipIf(TEST_WITH_ASAN, "Skipped under ASAN")
    @onlyNativeDeviceTypes
    @ops(python_ref_db)
    def test_python_ref_meta(self, device, dtype, op):
        mode = FakeTensorMode()
        with mode:
            pass

        def _to_tensormeta(x):
            if isinstance(x, torch.Tensor):
                out = FakeTensor.from_tensor(x, mode)
                return out
            return x

        # TODO: iterate over requires_grad true/false
        for sample in op.reference_inputs(device, dtype, requires_grad=False):
            result = op(sample.input, *sample.args, **sample.kwargs)

            meta_sample = sample.transform(_to_tensormeta)
            try:
                with enable_torch_dispatch_mode(mode):
                    meta_result = op(meta_sample.input, *meta_sample.args, **meta_sample.kwargs)
            except torch._subclasses.fake_tensor.UnsupportedFakeTensorException:
                continue
            except torch._subclasses.fake_tensor.DataDependentOutputException:
                continue

            if isinstance(result, torch.Tensor):
                self.assertTrue(isinstance(meta_result, FakeTensor))
                prims.utils.compare_tensor_meta(result, meta_result)
            elif isinstance(result, Sequence):
                for a, b in zip(result, meta_result):
                    if isinstance(a, torch.Tensor) or isinstance(b, torch.Tensor):
                        self.assertTrue(isinstance(b, FakeTensor))
                        prims.utils.compare_tensor_meta(a, b)

    def _ref_test_helper(
        self,
        ctx,
        device,
        dtype,
        op,
        skip_zero_numel=False,
        skip_zero_dim=False,
        skip_bfloat=False,
        skip_view_consistency=False,
    ):
        # NOTE: this test works by comparing the reference
        ex = None
        for sample in op.reference_inputs(device, dtype, requires_grad=False):
            if isinstance(sample.input, torch.Tensor) and sample.input.numel() == 0 and skip_zero_numel:
                continue
            if isinstance(sample.input, torch.Tensor) and sample.input.ndim == 0 and skip_zero_dim:
                continue

            is_lower_than_cuda11_0 = (
                (torch.version.cuda is not None)
                and ([int(x) for x in torch.version.cuda.split(".")] < [11, 0]))

            if (
                skip_bfloat
                and is_lower_than_cuda11_0
                and (
                    (
                        isinstance(sample.input, torch.Tensor)
                        and sample.input.dtype == torch.bfloat16
                    )
                    or any(
                        isinstance(arg, torch.Tensor) and arg.dtype == torch.bfloat16
                        for arg in sample.args
                    )
                )
            ):
                continue
            with ctx():
                ref_result = op(sample.input, *sample.args, **sample.kwargs)
            torch_result = op.torch_opinfo(sample.input, *sample.args, **sample.kwargs)

            for a, b in zip(tree_flatten(ref_result)[0], tree_flatten(torch_result)[0]):
                if isinstance(a, torch.Tensor) or isinstance(b, torch.Tensor):
                    prims.utils.compare_tensor_meta(a, b)
                    if getattr(op, 'validate_view_consistency', True) and not skip_view_consistency:
                        msg = (f"The torch implementation {'returns' if b._is_view() else 'does not return'} "
                               f"a view, while the reference {'does' if a._is_view() else 'does not'}")
                        self.assertEqual(a._is_view(), b._is_view(), msg)

            # Computes the dtype the more precise computatino would occur in
            precise_dtype = torch.bool
            if prims.utils.is_integer_dtype(dtype):
                # Note: bool and integer dtypes do not have more
                # precise dtypes -- they simply must be close
                precise_dtype = dtype
            if prims.utils.is_float_dtype(dtype):
                precise_dtype = torch.double
            if prims.utils.is_complex_dtype(dtype):
                precise_dtype = torch.cdouble

            # Checks if the results are close
            try:
                self.assertEqual(
                    ref_result,
                    torch_result,
                    exact_stride=False,
                    exact_device=True,
                    exact_layout=True,
                    exact_is_coalesced=True,
                )
            except AssertionError as e:
                # Raises the error if the precise dtype comparison wouldn't be
                # different
                if dtype is precise_dtype:
                    raise e

                ex = e


            # Goes to next sample if these results are close
            if not ex:
                continue

            # If the results are not close, checks that the
            # reference is more accurate than the torch op
            def _make_precise(x):
                if isinstance(x, torch.dtype):
                    return precise_dtype
                if isinstance(x, torch.Tensor) and x.dtype is dtype:
                    return x.to(precise_dtype)
                return x

            precise_sample = sample.transform(_make_precise)
            precise_result = op.torch_opinfo(precise_sample.input, *precise_sample.args, **precise_sample.kwargs)

            def _distance(a, b):
                # Special-cases boolean comparisons
                if prims.utils.is_boolean_dtype(a.dtype):
                    assert b.dtype is torch.bool
                    return (a ^ b).sum()

                same = (a == b)
                if prims.utils.is_float_dtype(a.dtype) or prims.utils.is_complex_dtype(a.dtype):
                    same = torch.logical_or(same, torch.logical_and(torch.isnan(a), torch.isnan(b)))

                actual_error = torch.where(same, 0, torch.abs(a - b)).sum()
                return actual_error

            ref_distance = 0
            for a, b in zip(tree_flatten(ref_result)[0], tree_flatten(precise_result)[0]):
                ref_distance = ref_distance + _distance(a, b)

            torch_distance = 0
            for a, b in zip(tree_flatten(torch_result)[0], tree_flatten(precise_result)[0]):
                torch_distance = torch_distance + _distance(a, b)

            # TODO: consider adding some tolerance to this comparison
            msg = f"Reference result was farther ({ref_distance}) from the precise " \
                  f"computation than the torch result was ({torch_distance})!"
            self.assertTrue(ref_distance <= torch_distance, msg=msg)

        # Reports numerical accuracy discrepancies
        if ex is not None:
            msg = "Test passed because the reference was more accurate than the torch operator."
            warnings.warn(msg)

    # Tests that experimental Python References perform the same computation
    # as the operators they reference, when operator calls in the torch
    # namesapce are remapped to the refs namespace (torch.foo becomes refs.foo).
    @unittest.skipIf(TEST_WITH_ASAN, "Skipped under ASAN")
    @onlyNativeDeviceTypes
    @ops(python_ref_db)
    def test_python_ref(self, device, dtype, op):
        # In this test, primTorch refs call into the refs namespace
        # For example, a ref with torch.foo in it will calls refs.foo instead
        # Direct calls to refs and prims are not affected
        self._ref_test_helper(lambda: TorchRefsMode(strict=True), device, dtype, op)

    # Tests that experimental Python References perform the same computation
    # as the operators they reference, when operator calls in the torch
    # namespace are preserved (torch.foo remains torch.foo).
    @unittest.skipIf(TEST_WITH_ASAN, "Skipped under ASAN")
    @onlyNativeDeviceTypes
    @ops(python_ref_db)
    def test_python_ref_torch_fallback(self, device, dtype, op):
        # In this test, refs call into the torch namespace (after the initial invocation)
        # For example, a ref with torch.foo in it will call torch.foo instead of refs.foo
        # Direct calls to refs and prims are not translated
        self._ref_test_helper(contextlib.nullcontext, device, dtype, op)

    @unittest.skipIf(TEST_WITH_ASAN, "Skipped under ASAN")
    @onlyCUDA
    @skipCUDAIfRocm
    @ops(python_ref_db)
    @parametrize('executor', ['aten', 'nvfuser'])
    def test_python_ref_executor(self, device, dtype, op, executor):
        # TODO: Not all dtypes are supported with nvfuser
        from torch._prims_common import _torch_dtype_to_nvfuser_dtype_map
        if executor == "nvfuser" and dtype not in _torch_dtype_to_nvfuser_dtype_map:
            raise unittest.SkipTest(f"nvfuser doesn't support dtype {dtype}")

        # nvFuser tests are rather slow so we only run int32 and float32 types
        if executor == "nvfuser" and dtype not in [torch.int32, torch.float32]:
            raise unittest.SkipTest("skipped for speed")

        if executor == "nvfuser" and not op.supports_nvfuser:
            raise unittest.SkipTest(f"{op.name} doesn't support nvfuser")

        # nvFuser doesn't support reduction operations on 0-dim tensors yet
        skip_zero_dim = False
        if executor == "nvfuser" and isinstance(op, ReductionPythonRefInfo):
            skip_zero_dim = True

        # skip zero-dim tensors for some composites of reduction operations
        normalization_ops = ["_refs.softmax", "_refs.logsumexp", "_refs.log_softmax", "_refs.sum_to_size"]
        if executor == "nvfuser" and op.name in normalization_ops:
            skip_zero_dim = True

        from torch._prims.executor import make_traced
        from copy import copy
        op = copy(op)
        executor = "strictly_nvfuser" if executor == "nvfuser" else executor
        op.op = partial(make_traced(op.op), executor=executor)
        self._ref_test_helper(
            contextlib.nullcontext,
            device,
            dtype,
            op,
            skip_zero_numel=("nvfuser" in executor),  # nvfuser doesn't support zero-sized tensors
            skip_zero_dim=skip_zero_dim,
            skip_bfloat=("nvfuser" in executor),  # nvfuser doesn't support bfloat tensors for pre-11 cuda TK
            # # nvfuser doesn't support view consistency
            # https://github.com/pytorch/pytorch/issues/84863
            skip_view_consistency=("nvfuser" in executor),
        )

    @skipMeta
    @onlyNativeDeviceTypes
    @ops([op for op in op_db if op.error_inputs_func is not None], dtypes=OpDTypes.none)
    def test_errors(self, device, op):
        error_inputs = op.error_inputs(device)
        for ei in error_inputs:
            si = ei.sample_input
            with self.assertRaisesRegex(ei.error_type, ei.error_regex):
                op(si.input, *si.args, **si.kwargs)

    @skipMeta
    @onlyNativeDeviceTypes
    @ops([op for op in python_ref_db if op.error_inputs_func is not None], dtypes=OpDTypes.none)
    def test_python_ref_errors(self, device, op):
        mode = FakeTensorMode()
        with mode:
            pass

        def _to_tensormeta(x):
            if isinstance(x, torch.Tensor):
                return FakeTensor.from_tensor(x, mode)
            return x

        error_inputs = op.error_inputs(device)
        for ei in error_inputs:
            si = ei.sample_input
            meta_sample = si.transform(_to_tensormeta)
            # TODO: match strings
            with self.assertRaisesRegex(ei.error_type, ""):
                op(meta_sample.input, *meta_sample.args, **meta_sample.kwargs)

    # Tests that the function produces the same result when called with
    #   noncontiguous tensors.
    # TODO: get working with Windows by addressing failing operators
    # TODO: get working with ASAN by addressing failing operators
    @unittest.skipIf(IS_WINDOWS, "Skipped under Windows")
    @unittest.skipIf(TEST_WITH_ASAN, "Skipped under ASAN")
    @onlyNativeDeviceTypes
    @suppress_warnings
    @ops(op_db, allowed_dtypes=(torch.float32, torch.long, torch.complex64))
    def test_noncontiguous_samples(self, device, dtype, op):
        test_grad = dtype in op.supported_backward_dtypes(torch.device(device).type)
        sample_inputs = op.sample_inputs(device, dtype, requires_grad=test_grad)
        for sample_input in sample_inputs:
            t_inp, t_args, t_kwargs = (
                sample_input.input,
                sample_input.args,
                sample_input.kwargs,
            )
            noncontig_sample = sample_input.noncontiguous()
            n_inp, n_args, n_kwargs = (
                noncontig_sample.input,
                noncontig_sample.args,
                noncontig_sample.kwargs,
            )

            # Verifies sample input tensors should have no grad or history
            sample_tensor = t_inp if isinstance(t_inp, torch.Tensor) else t_inp[0]
            assert sample_tensor.grad is None
            assert sample_tensor.grad_fn is None

            # validates forward
            expected = op(t_inp, *t_args, **t_kwargs)
            actual = op(n_inp, *n_args, **n_kwargs)

            self.assertEqual(actual, expected)

            # Validate backward
            # Short-circuits if the op doesn't support grad in this device x dtype
            if not test_grad:
                continue

            expected = sample_input.output_process_fn_grad(expected)
            actual = sample_input.output_process_fn_grad(actual)

            if isinstance(expected, torch.Tensor):
                grad_for_expected = torch.randn_like(expected)
                grad_for_actual = noncontiguous_like(grad_for_expected)
            elif isinstance(expected, Sequence):
                # Filter output elements that do not require grad
                expected = [
                    t
                    for t in expected
                    if isinstance(t, torch.Tensor) and t.requires_grad
                ]
                actual = [
                    n for n in actual if isinstance(n, torch.Tensor) and n.requires_grad
                ]
                grad_for_expected = [torch.randn_like(t) for t in expected]
                grad_for_actual = [noncontiguous_like(n) for n in grad_for_expected]
            else:
                # Nothing to do if it returns a scalar or things like that
                continue

            # Concatenate inputs into a tuple
            t_inputs = (
                (t_inp,) + t_args
                if isinstance(t_inp, torch.Tensor)
                else tuple(t_inp) + t_args
            )
            n_inputs = (
                (n_inp,) + n_args
                if isinstance(n_inp, torch.Tensor)
                else tuple(n_inp) + n_args
            )

            # Filter the elemnts that are tensors that require grad
            t_input_tensors = [
                t for t in t_inputs if isinstance(t, torch.Tensor) and t.requires_grad
            ]
            n_input_tensors = [
                n for n in n_inputs if isinstance(n, torch.Tensor) and n.requires_grad
            ]

            self.assertEqual(len(t_input_tensors), len(n_input_tensors))

            # Some functions may not use all the inputs to generate gradients. One of the
            # few examples of this "odd" behaviour is F.hinge_embedding_loss
            t_grads = torch.autograd.grad(
                expected, t_input_tensors, grad_for_expected, allow_unused=True
            )
            n_grads = torch.autograd.grad(
                actual, n_input_tensors, grad_for_actual, allow_unused=True
            )

            msg = "Got different gradients for contiguous / non-contiguous inputs wrt input {}."
            for i, (t, n) in enumerate(zip(t_grads, n_grads)):
                self.assertEqual(t, n, msg=msg.format(i))

    # Separates one case from the following test_out because many ops don't properly implement the
    #   incorrectly sized out parameter warning properly yet
    # Cases test here:
    #   - out= with the correct dtype and device, but the wrong shape
    @ops(_ops_and_refs, dtypes=OpDTypes.none)
    def test_out_warning(self, device, op):
        # Prefers running in float32 but has a fallback for the first listed supported dtype
        supported_dtypes = op.supported_dtypes(self.device_type)
        if len(supported_dtypes) == 0:
            self.skipTest("Skipped! Op has not supported dtypes on this device.")
        dtype = (
            torch.float32
            if torch.float32 in supported_dtypes
            else list(supported_dtypes)[0]
        )

        samples = op.sample_inputs(device, dtype)
        for sample in samples:
            # calls it normally to get the expected result
            expected = op(sample.input, *sample.args, **sample.kwargs)
            op_out = partial(op, sample.input, *sample.args, **sample.kwargs)

            # Short-circuits if output is not a single tensor or an
            #   iterable of tensors
            if not isinstance(expected, torch.Tensor) and not is_iterable_of_tensors(
                expected, include_empty=True
            ):
                self.skipTest(
                    "Skipped! Only supports single tensor or iterable of tensor outputs."
                )

            # Validates the op doesn't support out if it claims not to
            if not op.supports_out:
                with self.assertRaises(Exception):
                    assert op_out(out=expected) != NotImplemented
                return

            # A wrapper around map that works with single tensors and always
            #   instantiates the map. Used below to apply transforms to
            #   single tensor and iterable tensor outputs.
            def _apply_out_transform(fn, out):
                if isinstance(out, torch.Tensor):
                    return fn(out)

                # assumes (see above) that out is an iterable of tensors
                return tuple(map(fn, out))

            # Extracts strides from a tensor or iterable of tensors into a tuple
            def _extract_strides(out):
                if isinstance(out, torch.Tensor):
                    return (out.stride(),)

                # assumes (see above) that out is an iterable of tensors
                return tuple(map(lambda t: t.stride(), out))

            # Extracts data pointers from a tensor or iterable of tensors into a tuple
            # NOTE: only extracts on the CPU and CUDA device types since some
            #   device types don't have storage
            def _extract_data_ptrs(out):
                if self.device_type != "cpu" and self.device_type != "cuda":
                    return ()

                if isinstance(out, torch.Tensor):
                    return (out.data_ptr(),)

                # assumes (see above) that out is an iterable of tensors
                return tuple(map(lambda t: t.data_ptr(), out))

            @suppress_warnings
            def _compare_out(transform, *, compare_strides_and_data_ptrs=True):
                out = _apply_out_transform(transform, expected)
                original_strides = _extract_strides(out)
                original_ptrs = _extract_data_ptrs(out)

                op_out(out=out)
                final_strides = _extract_strides(out)
                final_ptrs = _extract_data_ptrs(out)

                self.assertEqual(expected, out)

                if compare_strides_and_data_ptrs:
                    stride_msg = "Strides are not the same! Original strides were {0} and strides are now {1}".format(
                        original_strides, final_strides
                    )
                    self.assertEqual(original_strides, final_strides, msg=stride_msg)
                    self.assertEqual(original_ptrs, final_ptrs)

            # Case Zero: out= with the correct dtype and device, but the wrong shape
            #   Expected behavior: if nonempty, resize with a warning.
            def _case_zero_transform(t):
                wrong_shape = list(t.shape)

                if len(wrong_shape) == 0:
                    # Handles scalar tensor case (empty list)
                    wrong_shape = [2]
                else:
                    wrong_shape[-1] = wrong_shape[-1] + 1
                return make_tensor(wrong_shape, dtype=t.dtype, device=t.device)

            # Verifies the out values are correct
            _compare_out(_case_zero_transform, compare_strides_and_data_ptrs=False)

            # Additionally validates that the appropriate warning is thrown if a nonempty
            #   tensor is resized.
            def _any_nonempty(out):
                if isinstance(out, torch.Tensor):
                    return out.numel() > 0

                return any(x.numel() > 0 for x in out)

            out = _apply_out_transform(_case_zero_transform, expected)
            msg_fail = "Resized a non-empty tensor but did not warn about it."
            if _any_nonempty(out):
                with self.assertWarnsRegex(
                    UserWarning, "An output with one or more elements", msg=msg_fail
                ):
                    op_out(out=out)

    # Validates ops implement the correct out= behavior
    # See https://github.com/pytorch/pytorch/wiki/Developer-FAQ#how-does-out-work-in-pytorch
    #   for a description of the correct behavior
    # Validates the following cases:
    #   - Case 0: out has the correct shape, dtype, and device but is full of extremal values
    #   - Case 1: out has the correct shape, dtype, and device but is noncontiguous
    #   - Case 2: out has the correct dtype and device, but is zero elements
    #   - Case 3: out has the correct shape and dtype, but is on a different device type
    #   - Case 4: out has the correct shape and device, but a dtype that cannot
    #       "safely" cast to
    #
    # Case 3 and 4 are slightly different when the op is a factory function:
    #   - if device, dtype are NOT passed, any combination of dtype/device should be OK for out
    #   - if device, dtype are passed, device and dtype should match
    @ops(_ops_and_refs, dtypes=OpDTypes.any_one)
    def test_out(self, device, dtype, op):
        # Prefers running in float32 but has a fallback for the first listed supported dtype
        samples = op.sample_inputs(device, dtype)
        for sample in samples:
            # calls it normally to get the expected result
            expected = op(sample.input, *sample.args, **sample.kwargs)
            op_out = partial(op, sample.input, *sample.args, **sample.kwargs)

            # Short-circuits if output is not a single tensor or an
            #   iterable of tensors
            if not isinstance(expected, torch.Tensor) and not is_iterable_of_tensors(
                expected, include_empty=True
            ):
                self.skipTest(
                    "Skipped! Only supports single tensor or iterable of tensor outputs."
                )

            # Validates the op doesn't support out if it claims not to
            if not op.supports_out:
                with self.assertRaises(Exception):
                    assert op_out(out=expected) != NotImplemented
                return

            # A wrapper around map that works with single tensors and always
            #   instantiates the map. Used below to apply transforms to
            #   single tensor and iterable tensor outputs.
            def _apply_out_transform(fn, out):
                if isinstance(out, torch.Tensor):
                    return fn(out)

                # assumes (see above) that out is an iterable of tensors
                return tuple(map(fn, out))

            # Extracts strides from a tensor or iterable of tensors into a tuple
            def _extract_strides(out):
                if isinstance(out, torch.Tensor):
                    return (out.stride(),)

                # assumes (see above) that out is an iterable of tensors
                return tuple(map(lambda t: t.stride(), out))

            # Extracts data pointers from a tensor or iterable of tensors into a tuple
            # NOTE: only extracts on the CPU and CUDA device types since some
            #   device types don't have storage
            def _extract_data_ptrs(out):
                if self.device_type != "cpu" and self.device_type != "cuda":
                    return ()

                if isinstance(out, torch.Tensor):
                    return (out.data_ptr(),)

                # assumes (see above) that out is an iterable of tensors
                return tuple(map(lambda t: t.data_ptr(), out))

            def _compare_out(transform, *, compare_strides_and_data_ptrs=True):
                out = _apply_out_transform(transform, expected)
                original_strides = _extract_strides(out)
                original_ptrs = _extract_data_ptrs(out)

                op_out(out=out)
                final_strides = _extract_strides(out)
                final_ptrs = _extract_data_ptrs(out)
                self.assertEqual(expected, out)

                if compare_strides_and_data_ptrs:
                    stride_msg = "Strides are not the same! Original strides were {0} and strides are now {1}".format(
                        original_strides, final_strides
                    )
                    self.assertEqual(original_strides, final_strides, msg=stride_msg)
                    self.assertEqual(original_ptrs, final_ptrs)

            # Case 0: out= with the correct shape, dtype, and device
            #   but NaN values for floating point and complex tensors, and
            #   maximum values for integer tensors.
            #   Expected behavior: out= values have no effect on the computation.
            def _case_zero_transform(t):
                try:
                    info = torch.iinfo(t.dtype)
                    return torch.full_like(t, info.max)
                except TypeError as te:
                    # for non-integer types fills with NaN
                    return torch.full_like(t, float("nan"))


            _compare_out(_case_zero_transform)

            # Case 1: out= with the correct shape, dtype, and device,
            #   but noncontiguous.
            #   Expected behavior: strides are respected and `out` storage is not changed.
            def _case_one_transform(t):
                return make_tensor(
                    t.shape, dtype=t.dtype, device=t.device, noncontiguous=True
                )

            _compare_out(_case_one_transform)

            # Case 2: out= with the correct dtype and device, but has no elements.
            #   Expected behavior: resize without warning.
            def _case_two_transform(t):
                return make_tensor((0,), dtype=t.dtype, device=t.device)

            _compare_out(_case_two_transform, compare_strides_and_data_ptrs=False)

            # Also validates that no warning is thrown when this out is resized
            out = _apply_out_transform(_case_two_transform, expected)
            with warnings.catch_warnings(record=True) as caught:
                warnings.simplefilter("always")
                op_out(out=out)

            # Verifies no warning is a resize warning
            for w in caught:
                if "An output with one or more elements" in str(w.message):
                    self.fail(
                        "Resizing an out= argument with no elements threw a resize warning!"
                    )

            # Case 3: out= with correct shape and dtype, but wrong device.
            wrong_device = None
            if torch.device(device).type != "cpu":
                wrong_device = "cpu"
            elif torch.cuda.is_available():
                wrong_device = "cuda"


            factory_fn_msg = (
                "\n\nNOTE: If your op is a factory function (i.e., it accepts TensorOptions) you should mark its "
                "OpInfo with `is_factory_function=True`."
            )
            if wrong_device is not None:

                def _case_three_transform(t):
                    return make_tensor(t.shape, dtype=t.dtype, device=wrong_device)

                out = _apply_out_transform(_case_three_transform, expected)

                if op.is_factory_function and sample.kwargs.get("device", None) is None:
                    op_out(out=out)
                else:
                    msg_fail = (
                        f"Expected RuntimeError when calling with input.device={device} and out.device={wrong_device}."
                    ) + factory_fn_msg
                    with self.assertRaises(RuntimeError, msg=msg_fail):
                        op_out(out=out)

            # Case 4: out= with correct shape and device, but a dtype
            #   that output cannot be "safely" cast to (long).
            #   Expected behavior: error.
            # NOTE: this case is filtered by dtype since some ops produce
            #   bool tensors, for example, which can be safely cast to any
            #   dtype. It is applied when single tensors are floating point or complex
            #   dtypes, or if an op returns multiple tensors when at least one such
            #   tensor is a floating point or complex dtype.
            _dtypes = floating_and_complex_types_and(torch.float16, torch.bfloat16)
            if (
                isinstance(expected, torch.Tensor)
                and expected.dtype in _dtypes
                or (
                    not isinstance(expected, torch.Tensor)
                    and any(t.dtype in _dtypes for t in expected)
                )
            ):

                def _case_four_transform(t):
                    return make_tensor(t.shape, dtype=torch.long, device=t.device)

                out = _apply_out_transform(_case_four_transform, expected)
                msg_fail = "Expected RuntimeError when doing an unsafe cast!"
                msg_fail = (
                    msg_fail
                    if not isinstance(expected, torch.Tensor)
                    else (
                        "Expected RuntimeError when doing an unsafe cast from a result of dtype "
                        f"{expected.dtype} into an out= with dtype torch.long"
                    )
                ) + factory_fn_msg

                if op.is_factory_function and sample.kwargs.get("dtype", None) is None:
                    op_out(out=out)
                else:
                    with self.assertRaises(RuntimeError, msg=msg_fail):
                        op_out(out=out)

    # Tests that the forward and backward passes of operations produce the
    #   same values for the cross-product of op variants (method, inplace)
    #   against eager's gold standard op function variant
    @_variant_ops(op_db)
    def test_variant_consistency_eager(self, device, dtype, op):
        # Acquires variants (method variant, inplace variant, operator variant, inplace_operator variant, aliases)

        method = op.method_variant
        inplace = op.inplace_variant
        operator = op.operator_variant
        inplace_operator = op.inplace_operator_variant


        # list of all inplace ops: inplace variant + alias inplace variants if exist
        inplace_ops = [inplace, inplace_operator]
        variants = [method, inplace, operator, inplace_operator]
        operators = [operator, inplace_operator]

        for a_op in op.aliases:
            variants.append(a_op.op)
            variants.append(a_op.method_variant)
            variants.append(a_op.inplace_variant)
            inplace_ops.append(a_op.inplace_variant)

        inplace_variants = tuple(filter(None, inplace_ops))
        variants = tuple(filter(None, variants))
        operators = tuple(filter(None, operators))

        _requires_grad = dtype in op.supported_backward_dtypes(
            torch.device(device).type
        )

        include_conjugated_inputs = op.test_conjugated_samples and dtype.is_complex
        samples = op.sample_inputs(
            device,
            dtype,
            requires_grad=_requires_grad,
            include_conjugated_inputs=include_conjugated_inputs,
        )
        samples = list(samples)

        def _test_consistency_helper(samples, variants):
            for sample in samples:
                # TODO: Check grad for all Tensors requiring grad if sample.input is TensorList
                tensor = (
                    sample.input
                    if isinstance(sample.input, torch.Tensor)
                    else sample.input[0]
                )

                # Computes function forward and backward values
                tensor.grad = None
                expected_forward = op(sample.input, *sample.args, **sample.kwargs)
                expected_grad = None

                output_process_fn_grad = (
                    sample.output_process_fn_grad
                    if sample.output_process_fn_grad
                    else lambda x: x
                )

                # Skips inplace variants if the output dtype is not the same as
                #   the input dtype
                skip_inplace = False
                if (
                    isinstance(expected_forward, torch.Tensor)
                    and expected_forward.dtype is not tensor.dtype
                ):
                    skip_inplace = True

                # TODO: backward consistency only supported for single tensor outputs
                # TODO: backward consistency only checked on sample.input, not all
                #   tensor inputs
                # TODO: update to handle checking grads of all tensor inputs as
                #   derived from each tensor output
                if isinstance(
                    expected_forward, torch.Tensor
                ) and dtype in op.supported_backward_dtypes(torch.device(device).type):
                    output_process_fn_grad(expected_forward).sum().backward()
                    expected_grad = tensor.grad

                # Test eager consistency
                for variant in variants:
                    # Skips inplace ops
                    if variant in inplace_ops and skip_inplace:
                        continue

                    # Compares variant's forward
                    # Note: copies the to-be-modified input when testing the inplace variant
                    tensor.grad = None
                    cloned = (
                        clone_input_helper(sample.input)
                        if variant in inplace_ops
                        else sample.input
                    )

                    if variant in inplace_ops and sample.broadcasts_input:
                        with self.assertRaises(
                            RuntimeError,
                            msg=(
                                "inplace variant either incorrectly allowed "
                                "resizing or you have marked the sample {}"
                                " incorrectly with `broadcasts_self=True".format(
                                    sample.summary()
                                )
                            ),
                        ):
                            variant_forward = variant(
                                cloned, *sample.args, **sample.kwargs
                            )
                        continue

                    if variant in operators and sample.kwargs:
                        # skip samples with kwargs for operator variants
                        continue

                    variant_forward = variant(cloned, *sample.args, **sample.kwargs)
                    self.assertEqual(expected_forward, variant_forward)

                    # Compares variant's backward
                    if expected_grad is not None and (
                        variant not in inplace_ops or op.supports_inplace_autograd
                    ):
                        output_process_fn_grad(variant_forward).sum().backward()
                        self.assertEqual(expected_grad, tensor.grad)

        _test_consistency_helper(samples, variants)

        def _test_inplace_preserve_storage(samples, variants):
            for sample in samples:
                # Skips inplace variants if the output dtype is not the same as
                #   the input dtype
                expected_forward = op(sample.input, *sample.args, **sample.kwargs)
                tensor = (
                    sample.input
                    if isinstance(sample.input, torch.Tensor)
                    else sample.input[0]
                )
                skip_inplace = False
                if (
                    isinstance(expected_forward, torch.Tensor)
                    and expected_forward.dtype is not tensor.dtype
                ):
                    skip_inplace = True
                if skip_inplace:
                    return
                for variant in variants:
                    cloned = (
                        clone_input_helper(sample.input)
                        if variant in inplace_ops
                        else sample.input
                    )
                    inp_tensor = (
                        cloned if isinstance(cloned, torch.Tensor) else cloned[0]
                    )
                    data_ptr = inp_tensor.data_ptr()
                    if variant in operators and sample.kwargs:
                        # skip samples with kwargs for operator variants
                        continue

                    variant_forward = variant(cloned, *sample.args, **sample.kwargs)
                    # TODO Support non-tensor outputs if they exist for inplace ops
                    if isinstance(variant_forward, torch.Tensor):
                        self.assertEqual(
                            data_ptr, variant_forward.data_ptr(), atol=0, rtol=0
                        )
                    else:
                        self.assertTrue(
                            False,
                            "Non-tensor outputs for inplace ops are not supported",
                        )

        if len(inplace_ops) > 0:
            inplace_samples = list(
                filter(lambda sample: not sample.broadcasts_input, samples)
            )
            _test_inplace_preserve_storage(inplace_samples, inplace_variants)

    # Reference testing for operations in complex32 against complex64.
    # NOTE: We test against complex64 as NumPy doesn't have a complex32 equivalent dtype.
    @ops(op_db, allowed_dtypes=(torch.complex32,))
    def test_complex_half_reference_testing(self, device, dtype, op):
        if not op.supports_dtype(torch.complex32, device):
            unittest.skip("Does not support complex32")

        for sample in op.sample_inputs(device, dtype):
            actual = op(sample.input, *sample.args, **sample.kwargs)
            # sample.transform applies the lambda to torch.Tensor and torch.dtype.
            # However, we only want to apply it to Tensors with dtype `torch.complex32`..
            transformed_sample = sample.transform(lambda x: x.to(torch.complex64) if isinstance(
                x, torch.Tensor) and x.dtype is torch.complex32 else x)
            expected = op(
                transformed_sample.input,
                *transformed_sample.args,
                **transformed_sample.kwargs,
            )
            # Since range of chalf is much less compared to cfloat,
            # we get `inf`s easily (eg. with `pow`, `exp`),
            # so we cast `cfloat` back to `chalf`.
            expected = tree_map(lambda x: x.to(torch.complex32) if isinstance(
                x, torch.Tensor) and x.dtype is torch.complex64 else x, expected)

            # `exact_dtype` is False because for ops like real, imag
            # we get different dtypes for `actual` and `expected`
            # `chalf` input -> `half` output
            # `cfloat` input -> `float` output
            self.assertEqual(actual, expected, exact_dtype=False)

    @ops(op_db, allowed_dtypes=(torch.bool,))
    @unittest.skipIf(TEST_WITH_UBSAN, "Test uses undefined behavior")
    def test_non_standard_bool_values(self, device, dtype, op):
        # Test boolean values other than 0x00 and 0x01 (gh-54789)
        def convert_boolean_tensors(x):
            if not isinstance(x, torch.Tensor) or x.dtype != torch.bool:
                return x

            # Map False -> 0 and True -> Random value in [2, 255]
            true_vals = torch.randint(2, 255, x.shape, dtype=torch.uint8, device=x.device)
            false_vals = torch.zeros((), dtype=torch.uint8, device=x.device)
            x_int = torch.where(x, true_vals, false_vals)

            ret = x_int.view(torch.bool)
            self.assertEqual(ret, x)
            return ret

        for sample in op.sample_inputs(device, dtype):
            expect = op(sample.input, *sample.args, **sample.kwargs)

            transformed = sample.transform(convert_boolean_tensors)
            actual = op(transformed.input, *transformed.args, **transformed.kwargs)

            self.assertEqual(expect, actual)

    # Validates that each OpInfo specifies its forward and backward dtypes
    #   correctly for CPU and CUDA devices
    @unittest.skipIf(TEST_WITH_ASAN, "Skipped under ASAN")
    @skipMeta
    @onlyNativeDeviceTypes
    @ops(ops_and_refs, dtypes=OpDTypes.none)
    def test_dtypes(self, device, op):
        # Check complex32 support only if the op claims.
        # TODO: Once the complex32 support is better, we should add check for complex32 unconditionally.
        device_type = torch.device(device).type
        include_complex32 = (
            (torch.complex32,)
            if op.supports_dtype(torch.complex32, device_type)
            else ()
        )

        # dtypes to try to backward in
        allowed_backward_dtypes = floating_and_complex_types_and(
            *((torch.half, torch.bfloat16) + include_complex32)
        )

        # lists for (un)supported dtypes
        supported_dtypes = set()
        unsupported_dtypes = set()
        supported_backward_dtypes = set()
        unsupported_backward_dtypes = set()

        def unsupported(dtype):
            unsupported_dtypes.add(dtype)
            if dtype in allowed_backward_dtypes:
                unsupported_backward_dtypes.add(dtype)

        for dtype in all_types_and_complex_and(
            *((torch.half, torch.bfloat16, torch.bool) + include_complex32)
        ):
            # tries to acquire samples - failure indicates lack of support
            requires_grad = dtype in allowed_backward_dtypes
            try:
                samples = tuple(
                    op.sample_inputs(device, dtype, requires_grad=requires_grad)
                )
            except Exception as e:
                unsupported(dtype)
                continue

            for sample in samples:
                # tries to call operator with the sample - failure indicates
                #   lack of support
                try:
                    result = op(sample.input, *sample.args, **sample.kwargs)
                    supported_dtypes.add(dtype)
                except Exception as e:
                    # NOTE: some ops will fail in forward if their inputs
                    #   require grad but they don't support computing the gradient
                    #   in that type! This is a bug in the op!
                    unsupported(dtype)
                    continue

                # Checks for backward support in the same dtype, if the input has
                # one or more tensors requiring grad
                def _tensor_requires_grad(x):
                    if isinstance(x, dict):
                        for k, v in x.items():
                            if _tensor_requires_grad(v):
                                return True
                    if isinstance(x, (list, tuple)):
                        for a in x:
                            if _tensor_requires_grad(a):
                                return True
                    if isinstance(x, torch.Tensor) and x.requires_grad:
                        return True

                    return False

                requires_grad = _tensor_requires_grad(sample.input) \
                    or _tensor_requires_grad(sample.args) or _tensor_requires_grad(sample.kwargs)
                if not requires_grad:
                    continue

                try:
                    result = sample.output_process_fn_grad(result)
                    if isinstance(result, torch.Tensor):
                        backward_tensor = result
                    elif isinstance(result, Sequence) and isinstance(
                        result[0], torch.Tensor
                    ):
                        backward_tensor = result[0]
                    else:
                        continue

                    # Note: this grad may not have the same dtype as dtype
                    # For functions like complex (float -> complex) or abs
                    #   (complex -> float) the grad tensor will have a
                    #   different dtype than the input.
                    #   For simplicity, this is still modeled as these ops
                    #   supporting grad in the input dtype.
                    grad = torch.randn_like(backward_tensor)
                    backward_tensor.backward(grad)
                    supported_backward_dtypes.add(dtype)
                except Exception as e:
                    unsupported_backward_dtypes.add(dtype)

        # Checks that dtypes are listed correctly and generates an informative
        #   error message

        supported_forward = supported_dtypes - unsupported_dtypes
        partially_supported_forward = supported_dtypes & unsupported_dtypes
        unsupported_forward = unsupported_dtypes - supported_dtypes
        supported_backward = supported_backward_dtypes - unsupported_backward_dtypes
        partially_supported_backward = (
            supported_backward_dtypes & unsupported_backward_dtypes
        )
        unsupported_backward = unsupported_backward_dtypes - supported_backward_dtypes

        device_type = torch.device(device).type

        claimed_forward = set(op.supported_dtypes(device_type))
        supported_but_unclaimed_forward = supported_forward - claimed_forward
        claimed_but_unsupported_forward = claimed_forward & unsupported_forward

        claimed_backward = set(op.supported_backward_dtypes(device_type))
        supported_but_unclaimed_backward = supported_backward - claimed_backward
        claimed_but_unsupported_backward = claimed_backward & unsupported_backward

        # Partially supporting a dtype is not an error, but we print a warning
        if (len(partially_supported_forward) + len(partially_supported_backward)) > 0:
            msg = "Some dtypes for {0} on device type {1} are only partially supported!\n".format(
                op.name, device_type
            )
            if len(partially_supported_forward) > 0:
                msg = (
                    msg
                    + "The following dtypes only worked on some samples during forward: {0}.\n".format(
                        partially_supported_forward
                    )
                )
            if len(partially_supported_backward) > 0:
                msg = (
                    msg
                    + "The following dtypes only worked on some samples during backward: {0}.\n".format(
                        partially_supported_backward
                    )
                )
            print(msg)

        if (
            len(supported_but_unclaimed_forward)
            + len(claimed_but_unsupported_forward)
            + len(supported_but_unclaimed_backward)
            + len(claimed_but_unsupported_backward)
        ) == 0:
            return

        # Reference operators often support additional dtypes, and that's OK
        if op in python_ref_db:
            if (
                len(claimed_but_unsupported_forward)
                + len(claimed_but_unsupported_backward)
            ) == 0:
                return

        # Generates error msg
        msg = "The supported dtypes for {0} on device type {1} are incorrect!\n".format(
            op.name, device_type
        )
        if len(supported_but_unclaimed_forward) > 0:
            msg = (
                msg
                + "The following dtypes worked in forward but are not listed by the OpInfo: {0}.\n".format(
                    supported_but_unclaimed_forward
                )
            )
        if len(supported_but_unclaimed_backward) > 0:
            msg = (
                msg
                + "The following dtypes worked in backward but are not listed by the OpInfo: {0}.\n".format(
                    supported_but_unclaimed_backward
                )
            )
        if len(claimed_but_unsupported_forward) > 0:
            msg = (
                msg
                + "The following dtypes did not work in forward but are listed by the OpInfo: {0}.\n".format(
                    claimed_but_unsupported_forward
                )
            )
        if len(claimed_but_unsupported_backward) > 0:
            msg = (
                msg
                + "The following dtypes did not work in backward but are listed by the OpInfo: {0}.\n".format(
                    claimed_but_unsupported_backward
                )
            )

        self.fail(msg)


class TestCompositeCompliance(TestCase):
    # Checks if the operator (if it is composite) is written to support most
    # backends and Tensor subclasses. See "CompositeImplicitAutograd Compliance"
    # in aten/src/ATen/native/README.md for more details
    @unittest.skipIf(
        IS_FBCODE or IS_SANDCASTLE, "__torch_dispatch__ does not work in fbcode"
    )
    @ops(op_db, allowed_dtypes=(torch.float,))
    def test_operator(self, device, dtype, op):
        samples = op.sample_inputs(device, dtype, requires_grad=False)

        for sample in samples:
            args = [sample.input] + list(sample.args)
            kwargs = sample.kwargs
            composite_compliance.check_with_mode(op, args, kwargs, self.assertEqual)
            composite_compliance.check_all_permutations(op, args, kwargs, self.assertEqual)

    @unittest.skipIf(
        IS_FBCODE or IS_SANDCASTLE, "__torch_dispatch__ does not work in fbcode"
    )
    @ops([op for op in op_db if op.supports_autograd], allowed_dtypes=(torch.float,))
    def test_backward(self, device, dtype, op):
        samples = op.sample_inputs(device, dtype, requires_grad=True)

        for sample in samples:
            args = [sample.input] + list(sample.args)
            kwargs = sample.kwargs
            # We pass assertEqual so that decorators like `toleranceOverride`
            # actually work (otherwise they silently do nothing!)
            composite_compliance.check_backward_formula(
                op.get_op(), args, kwargs,
                sample.output_process_fn_grad,
                op.gradcheck_wrapper, self.assertEqual)

    @unittest.skipIf(
        IS_FBCODE or IS_SANDCASTLE, "__torch_dispatch__ does not work in fbcode"
    )
    @ops(op_db, allowed_dtypes=(torch.float,))
    def test_forward_ad(self, device, dtype, op):
        if torch.float not in op.supported_backward_dtypes(device):
            raise unittest.SkipTest("Does not support autograd")

        if not op.supports_forward_ad:
            raise unittest.SkipTest("Does not support forward_ad")

        samples = op.sample_inputs(device, dtype, requires_grad=True)

        for sample in samples:
            args = [sample.input] + list(sample.args)
            kwargs = sample.kwargs
            # We pass assertEqual so that decorators like `toleranceOverride`
            # actually work (otherwise they silently do nothing!)
            composite_compliance.check_forward_ad_formula(
                op.get_op(), args, kwargs, op.gradcheck_wrapper, self.assertEqual)


@skipIfSlowGradcheckEnv
class TestMathBits(TestCase):
    # Tests that
    # 1. The operator's output for physically conjugated/negated tensors and conjugate/negative view tensors
    # produces the same value
    # 2. The gradients are same in both cases mentioned in (1)
    # 3. If the operator's inplace variant is supported, tests that the inplace operation
    #    produces the correct value when called on a conjugate/negative view tensor and that the output
    #    has its conj/neg bit set to true
    # This test only runs for C -> R and C -> C functions
    # TODO: add tests for `R->C` functions
    # Note: This test runs for functions that take both tensors and tensorlists as input.
    def _test_math_view(
        self,
        device,
        dtype,
        op,
        samples,
        math_op_physical,
        math_op_view,
        is_bit_set,
        out_type,
    ):
        inplace_variant = op.inplace_variant

        # helper function to clone and conjugate/negate the input if its a tensor
        # else clone the sequence and conjugate/negate the first element in the sequence
        # If a requires_grad argument is provided the tensor being conjugated/negated will
        # have its requires_grad set to that value.
        def clone_and_perform_view(input, **kwargs):
            if isinstance(input, torch.Tensor):
                requires_grad = kwargs.get("requires_grad", input.requires_grad)
                with torch.no_grad():
                    # Ensure view represents the original sample input
                    input = math_op_physical(input)
                # Note: .conj() is not called under no_grad mode since it's not allowed to modify a
                # view created in no_grad mode. Here it's ok to do so, so as a workaround we call conj
                # before resetting the requires_grad field for input
                input = math_op_view(input)
                assert input.is_leaf
                return input.requires_grad_(requires_grad)

            if isinstance(input, Sequence):
                out = list(map(clone_input_helper, input))
                out[0] = clone_and_perform_view(out[0])
                return tuple(out)

        for sample in samples:
            tensor = (
                sample.input
                if isinstance(sample.input, torch.Tensor)
                else sample.input[0]
            )
            cloned1 = clone_and_perform_view(sample.input)

            # Computes function forward value with a physically conjugated/negated tensor and
            # a conj/neg view tensor and verifies that the output in both case are equal.
            expected_forward = op(sample.input, *sample.args, **sample.kwargs)
            forward_with_mathview = op(cloned1, *sample.args, **sample.kwargs)
            self.assertEqual(expected_forward, forward_with_mathview)

            # If the op has an inplace variant, and the input doesn't require broadcasting
            # and has the same dtype as output, verify that the inplace operation on a conjugated/negated
            # input produces correct output, and the output tensor has the conj/neg bit set to True
            if inplace_variant is not None and not sample.broadcasts_input:
                cloned2 = clone_and_perform_view(tensor, requires_grad=False)
                if (
                    isinstance(expected_forward, torch.Tensor)
                    and expected_forward.dtype is tensor.dtype
                ):
                    inplace_forward = inplace_variant(
                        cloned2, *sample.args, **sample.kwargs
                    )
                    self.assertTrue(is_bit_set(inplace_forward))
                    self.assertEqual(inplace_forward, expected_forward)

            # TODO: backward consistency only supported for single tensor outputs
            # TODO: backward consistency only checked on sample.input, not all
            #   tensor inputs
            # TODO: update to handle checking grads of all tensor inputs as
            #   derived from each tensor output
            if (
                isinstance(expected_forward, torch.Tensor)
                and expected_forward.requires_grad
            ):
                output_process_fn_grad = sample.output_process_fn_grad or (lambda x: x)
                expected_forward = output_process_fn_grad(expected_forward)
                forward_with_mathview = output_process_fn_grad(forward_with_mathview)

                tensor = (
                    sample.input
                    if isinstance(sample.input, torch.Tensor)
                    else sample.input[0]
                )
                expected_forward.sum().backward(retain_graph=True)
                forward_with_mathview.sum().backward(retain_graph=True)
                if tensor.grad is not None:
                    cloned1_tensor = (
                        cloned1 if isinstance(cloned1, torch.Tensor) else cloned1[0]
                    )
                    self.assertEqual(tensor.grad, cloned1_tensor.grad)

                    tensor.grad, cloned1_tensor.grad = None, None

                    # a repeat of the above test if output is not complex valued
                    if out_type(expected_forward):
                        grad = torch.randn_like(expected_forward)
                        expected_forward.backward(grad)
                        forward_with_mathview.backward(
                            math_op_view(math_op_physical(grad))
                        )

                        self.assertEqual(tensor.grad, cloned1_tensor.grad)

    @ops(ops_and_refs, allowed_dtypes=(torch.cfloat,))
    def test_conj_view(self, device, dtype, op):
        if not op.test_conjugated_samples:
            self.skipTest("Operation doesn't support conjugated inputs.")
        math_op_physical = torch.conj_physical
        math_op_view = torch.conj
        _requires_grad = torch.cfloat in op.supported_backward_dtypes(
            torch.device(device).type
        )
        is_bit_set = torch.is_conj
        samples = op.sample_inputs(device, dtype, requires_grad=_requires_grad)
        self._test_math_view(
            device,
            dtype,
            op,
            samples,
            math_op_physical,
            math_op_view,
            is_bit_set,
            torch.is_complex,
        )

    @ops(ops_and_refs, allowed_dtypes=(torch.double,))
    def test_neg_view(self, device, dtype, op):
        if not op.test_neg_view:
            self.skipTest("Operation not tested with tensors with negative bit.")
        math_op_physical = torch.neg
        math_op_view = torch._neg_view
        is_bit_set = torch.is_neg
        samples = op.sample_inputs(device, dtype, requires_grad=op.supports_autograd)
        self._test_math_view(
            device,
            dtype,
            op,
            samples,
            math_op_physical,
            math_op_view,
            is_bit_set,
            lambda x: True,
        )

    @ops(ops_and_refs, allowed_dtypes=(torch.cdouble,))
    def test_neg_conj_view(self, device, dtype, op):
        if not op.test_neg_view:
            self.skipTest("Operation not tested with tensors with negative bit.")
        if not op.test_conjugated_samples:
            self.skipTest("Operation doesn't support conjugated inputs.")

        def math_op_physical(x):
            return -x.conj_physical()

        def math_op_view(x):
            return torch._neg_view(x).conj()

        def is_bit_set(x):
            return torch.is_neg(x) and torch.is_conj(x)

        _requires_grad = dtype in op.supported_backward_dtypes(
            torch.device(device).type
        )
        samples = op.sample_inputs(device, dtype, requires_grad=_requires_grad)
        # Only test one sample
        samples = itertools.islice(samples, 1)
        self._test_math_view(
            device,
            dtype,
            op,
            samples,
            math_op_physical,
            math_op_view,
            is_bit_set,
            torch.is_complex,
        )

# input strides and size may have been altered due to the result of an inplace op
def check_inplace_view(func, input, rs, input_size, input_strides):
    if func is None:
        return
    # TODO: extend this test to test ops with multiple outputs and ops like native_batch_norm.out
    # which mutate not necessarily the first input.
    if isinstance(rs, torch.Tensor) and rs is input:
        unequal_size = rs.size() != input_size
        unequal_strides = rs.stride() != input_strides
        # resize_ should probably have inplace_view tag. Not adding the tag since it
        # breaks some codegen logic
        if (unequal_size or unequal_strides):
            if isinstance(func, torch._ops.OpOverloadPacket):
                func = func.default
            # Reference: https://github.com/pytorch/pytorch/issues/78759
            if func is not torch.ops.aten.resize_.default:
                # TODO: use self.assertIn when we have separate tests for each tag
                assert torch.Tag.inplace_view in func.tags

# A mode that when enabled runs correctness checks to ensure
# that operators have expected tags based on their input and
# ouput tensor properties
@skipIfSlowGradcheckEnv
class TestTagsMode(TorchDispatchMode):
    def __torch_dispatch__(self, func, types, args=(), kwargs=None):
        if isinstance(args[0], torch.Tensor):
            old_size = args[0].size()
            old_stride = args[0].stride()
            rs = func(*args, **kwargs)
            check_inplace_view(func, args[0], rs, old_size, old_stride)
        else:
            rs = func(*args, **kwargs)
        return rs

# Test to verify the correctness for tags in `tags.yaml`, also available for access through `torch.Tags`
@skipIfSlowGradcheckEnv
class TestTags(TestCase):
    @onlyCPU
    @ops(ops_and_refs, dtypes=OpDTypes.any_one)
    def test_tags(self, device, dtype, op):
        samples = op.sample_inputs(device, dtype, requires_grad=False)
        for sample in samples:
            # TODO: Test tags for ops that return a list of tensors
            input = sample.input
            if isinstance(input, torch.Tensor):
                old_size = input.size()
                old_stride = input.stride()
                with TestTagsMode():
                    rs = op(input, *sample.args, **sample.kwargs)
                # TODO: add test for aliases: https://github.com/pytorch/pytorch/issues/78761
                aten_name = op.aten_name if op.aten_name is not None else op.name
                opoverloadpacket = getattr(torch.ops.aten, aten_name, None)
                check_inplace_view(opoverloadpacket, input, rs, old_size, old_stride)


@skipIfSlowGradcheckEnv
class TestRefsOpsInfo(TestCase):

    import_paths = ["_refs", "_refs.special", "_refs.nn.functional", "_refs.fft"]
    module_alls = [(path, import_module(f"torch.{path}").__all__) for path in import_paths]
    ref_ops_names = tuple(itertools.chain.from_iterable(
        [f"{path}.{op}" for op in module_all] for path, module_all in module_alls))
    ref_db_names = set(ref_op.name for ref_op in python_ref_db)

    # TODO: References that do not have an entry in python_ref_db
    skip_ref_ops = {
        '_refs.bitwise_right_shift',
        '_refs.copy_to',
        '_refs.empty_strided',
        '_refs.equal',
        '_refs.full',
        '_refs.full_like',
        '_refs.item',
        '_refs.to',
        '_refs.ones',
        '_refs.ones_like',
        '_refs.std_var',
        '_refs.swap_axes',
        '_refs.uniform',
        '_refs.scalar_tensor',
        '_refs.trunc_divide',
        '_refs.zeros',
        '_refs.zeros_like',
        '_refs.rfloordiv',
        '_refs.rtruediv',
        '_refs.rpow',
        # These should be tested with their out-of-place counterparts
        '_refs.index_add_',
        '_refs.index_copy_',
        '_refs.index_fill_',
    }

    not_in_decomp_table = {
        # duplicated in _decomp and _refs
        '_refs.nn.functional.elu',
        '_refs.nn.functional.mse_loss',
        '_refs.var',
        '_refs.rsub',
        # duplicated due to efficiency concerns of the ref vs the decomp
        '_refs.index_add_',
        # these are not aten ops?
        '_refs.broadcast_shapes',
        '_refs.broadcast_tensors',
        '_refs.nn.functional.tanhshrink',
        '_refs.rfloordiv',
        '_refs.rtruediv',
        '_refs.rpow',
        # CompositeImplicitAutograd
        '_refs.allclose',
        '_refs.atleast_1d',
        '_refs.atleast_2d',
        '_refs.atleast_3d',
        '_refs.broadcast_to',
        '_refs.chunk',
        '_refs.column_stack',
        '_refs.contiguous',
        '_refs.dsplit',
        '_refs.dstack',
        '_refs.fill',
        '_refs.flatten',
        '_refs.fliplr',
        '_refs.flipud',
        '_refs.float_power',
        '_refs.hsplit',
        '_refs.hstack',
        '_refs.isclose',
        '_refs.isfinite',
        '_refs.isreal',
        '_refs.movedim',
        '_refs.narrow',
        '_refs.nn.functional.l1_loss',
        '_refs.nn.functional.poisson_nll_loss',
        '_refs.positive',
        '_refs.ravel',
        '_refs.reshape',
        '_refs.square',
        '_refs.tensor_split',
        '_refs.to',
        '_refs.true_divide',
        '_refs.trunc_divide',
        '_refs.vsplit',
        '_refs.vstack',
        '_refs.linalg.matrix_norm',
        '_refs.linalg.norm',
        '_refs.linalg.svd',
        '_refs.linalg.svdvals',
        '_refs.unflatten',
        '_refs.sum_to_size',
        # ref implementation missing kwargs
        '_refs.full',  # missing "layout"
        '_refs.full_like',  # missing "layout"
        '_refs.ones_like',  # missing "layout"
        '_refs.round',  # missing "decimals"
        '_refs.scalar_tensor',  # missing "layout"
        '_refs.zeros_like',  # missing "layout"
        # other
        '_refs.expand_as',
        '_refs.as_strided',  # _prims._as_strided_meta: "reduce() of empty sequence with no initial value"
        '_refs.copy_to',  # torch._C._jit_get_operation: No such operator aten::copy_to
        '_refs.equal',  # 'bool' object has no attribute 'dtype'
        '_refs.conj',  # Calls _prims.conj
        '_refs.real',
        '_refs.imag',
    }

    @parametrize("op", ref_ops_names)
    def test_refs_are_in_python_ref_db(self, op):
        if op in self.skip_ref_ops:
            raise unittest.SkipTest(f"{op} does not have an entry in python_ref_db")
        self.assertIn(op, self.ref_db_names)

    @parametrize("op", ref_ops_names)
    def test_refs_are_in_decomp_table(self, op):
        path = op.split('.')
        module_path = '.'.join(path[:-1])
        op_name = path[-1]
        op_impl = getattr(import_module(f"torch.{module_path}"), op_name)

        if op in self.not_in_decomp_table:
            self.assertNotIn(op_impl, torch._decomp.decomposition_table.values(),
                             f"Unexpectedly found {op} in torch._decomp.decomposition_table.values()")
        else:
            self.assertIn(op_impl, torch._decomp.decomposition_table.values(),
                          f"Did not find {op} in torch._decomp.decomposition_table.values()")


fake_skips = (
    "aminmax",  # failing input
    "cholesky",  # Could not run 'aten::cholesky' with arguments from the 'Meta' backend
    "cholesky_inverse",  # Could not run 'aten::cholesky' with arguments from the 'Meta' backend
    "cov",  # aweights cannot be negtaive
    "istft",  # window overlap add min: 0
    "linalg.eigvals",  # The tensor has a non-zero number of elements, but its data is not allocated yet
    "linalg.eigvalsh",  # aten::linalg_eigvalsh.out' with arguments from the 'Meta' backend
    "linalg.matrix_power",  # Could not run 'aten::eye.m_out' with arguments from the 'Meta' backend
    # "linalg.pinv",  # Could not run 'aten::pinv.out' with arguments from the 'Meta' backen
    "linalg.matrix_rank.hermitian",  # Could not run 'aten::linalg_eigvalsh.out' with arguments from the 'Meta' backend
    "linalg.pinv.hermitian",  # tensor.mH is only supported on matrices or batches of matrices. Got 1-D tensor
    "linalg.solve",  # Could not run 'aten::linalg_solve' with arguments from the 'Meta' backend
    "linalg.tensorsolve",  # Could not run 'aten::linalg_solve' with arguments from the 'Meta'
    "lu_solve",  # MALLOC ERROR: debug
    "multinomial",  # Could not run 'aten::multinomial' with arguments from the 'Meta' backend
    "mvlgamma.mvlgamma_p_1",  # Could not run 'aten::_local_scalar_dense' with arguments from the 'Meta' backend
    "mvlgamma.mvlgamma_p_3",  # Could not run 'aten::_local_scalar_dense' with arguments from the 'Meta' backend
    "mvlgamma.mvlgamma_p_5",  # Could not run 'aten::_local_scalar_dense' with arguments from the 'Meta' backend
    "nanmean",  # logical_not() got an unexpected keyword argument 'out'
    "quantile",  # quantile() q values must be in the range [0, 1]
    "nanquantile",  # quantile() q values must be in the range [0, 1]
    "nn.functional.ctc_loss",  # The tensor has a non-zero number of elements, but its data is not allocated yet
    "nn.functional.embedding_bag",  # sometimes errors
    "nn.functional.nll_loss",  # sometimes errors
    "nn.functional.max_pool1d",  # The tensor has a non-zero number of elements
    "to_sparse",  # Could not run 'aten::to_sparse' with arguments from the 'Meta' backend
    "tensor_split",  # The tensor has a non-zero number of elements, but its data is not allocated yet
    "repeat_interleave",  # cannot repeat_interleave a meta tensor without output_size
    "segment_reduce.lengths",  # Could not run 'aten::segment_reduce' with arguments from the 'Meta' backend.
    "sparse.sampled.addmm",  # sparsity not supported
    # Can not infer total number of classes from meta. no way at present to throw DynamicOutputShapeException
    "nn.functional.one_hot",
    "narrow",  # Fails only for one overload with DataDependentOutputException (hence skip).
)

fake_autocast_device_skips = defaultdict(dict)

# TODO: investigate/fix
fake_autocast_device_skips["cpu"] = set(
    ("linalg.pinv",)
)


dynamic_output_op_tests = (
    "argwhere",
    "bincount",
    "combinations",
    "linalg.lstsq",
    "masked_select",
    "nonzero",
    "unique_consecutive",
    "unique",
    "linalg.lstsq.grad_oriented",
)

# some inputs invoke dynamic output shape operators, some do not
sometimes_dynamic_output_op_test = (
    "__getitem__",
    "index_select",
)

data_dependent_op_tests = (
    "equal",
    "corrcoef",
    "nn.functional.gaussian_nll_loss",
    "allclose",
)

aliasing_failures = (
    "histogramdd",
    "nn.functional.pixel_shuffle",
    "nn.functional.pixel_unshuffle",
)

# tests which have inconsistent fake tensor stride propagation
# XXX: no new tests should be added to this list as a result of a
# decomp or prim, see https://github.com/pytorch/pytorch/issues/78050#issuecomment-1253950325
fake_tensor_stride_failing_ops = {
    "fft.fft2",
    "fft.fft",
    "fft.fftn",
    "fft.hfft2",
    "fft.hfft",
    "fft.hfftn",
    "fft.ifft2",
    "fft.ifft",
    "fft.ifftn",
    "fft.ihfft2",
    "fft.ihfft",
    "fft.ihfftn",
    "fft.irfft2",
    "fft.irfft",
    "fft.irfftn",
    "fft.rfft2",
    "fft.rfft",
    "fft.rfftn",
    "svd",
    "linalg.svd",
}

fake_backward_xfails = fake_tensor_stride_failing_ops | {
    "linalg.cond",
    "linalg.matrix_norm",
    "linalg.norm",
    "linalg.svd",
    "linalg.svdvals",
    "nn.functional.binary_cross_entropy_with_logits",
    "nn.functional.huber_loss",
    "nn.functional.logsigmoid",
    "nn.functional.multilabel_soft_margin_loss",
    "pca_lowrank",
    "roll",
    "svd_lowrank",
    "sgn",
    "cholesky",
    "linalg.eigh",
    "symeig",
}

fake_backward_xfails = {xfail(stride_skip) for stride_skip in fake_backward_xfails} | {
    xfail("segment_reduce", "lengths"),
    xfail("norm", "nuc"),
    xfail("linalg.norm", "subgradients_at_zero"),  # can accept vector inputs
    skip('nn.functional.ctc_loss'),
}

fake_autocast_backward_xfails = {
    skip("nn.functional.binary_cross_entropy"),
    skip("sparse.sampled_addmm"),
}

@skipIfSlowGradcheckEnv
class TestFakeTensor(TestCase):
    def _test_fake_helper(self, device, dtype, op, context):
        name = op.name
        if op.variant_test_name:
            name += "." + op.variant_test_name
        if name in fake_skips or "sparse" in name or "jiterator" in name:
            self.skipTest("Skip failing test")

        samples = op.sample_inputs(device, dtype, requires_grad=False)
        for sample in samples:
            try:
                mode = FakeTensorMode(throw_on_data_dependent_ops=True)

                def map_to_fake(e):
                    if isinstance(e, torch.Tensor):
                        return mode.from_tensor(e)
                    else:
                        return e

                input = tree_map(map_to_fake, sample.input)
                args = tree_map(map_to_fake, sample.args)
                kwargs = tree_map(map_to_fake, sample.kwargs)

                try:
                    with context():
                        res = op(sample.input, *sample.args, **sample.kwargs)
                except Exception as e:
                    continue

                with context():
                    with enable_torch_dispatch_mode(mode):
                        res_fake = op(input, *args, **kwargs)


                for fake_out, real_out in zip(
                    tree_flatten(res_fake)[0], tree_flatten(res)[0]
                ):
                    if not isinstance(fake_out, torch.Tensor):
                        self.assertTrue(not isinstance(real_out, torch.Tensor))
                        continue

                    self.assertTrue(isinstance(fake_out, FakeTensor))
                    # if you see a shape exception here, you may need to add
                    # a `dynamic_output_shape` tag to an operator

                    check_strides = name not in fake_tensor_stride_failing_ops

                    # prims/decomps must correctly model strides,
                    # see https://github.com/pytorch/pytorch/issues/78050#issuecomment-1253950325
                    prims.utils.compare_tensor_meta(fake_out, real_out, check_strides)

                    if name not in aliasing_failures:
                        fake_aliasing = outputs_alias_inputs((input, args, kwargs), res_fake)
                        real_aliasing = outputs_alias_inputs((sample.input, sample, args, sample.kwargs), res)
                        self.assertEqual(fake_aliasing, real_aliasing)

                self.assertTrue(name not in dynamic_output_op_tests and name not in data_dependent_op_tests)

            except torch._subclasses.fake_tensor.UnsupportedFakeTensorException:
                pass
            except torch._subclasses.fake_tensor.DynamicOutputShapeException:
                self.assertTrue(name in dynamic_output_op_tests or name in sometimes_dynamic_output_op_test)
            except torch._subclasses.fake_tensor.DataDependentOutputException:
                self.assertTrue(name in data_dependent_op_tests)

    @ops(op_db, dtypes=OpDTypes.any_one)
    def test_fake(self, device, dtype, op):
        self._test_fake_helper(device, dtype, op, contextlib.nullcontext)

    @ops(op_db, dtypes=OpDTypes.any_one)
    def test_fake_autocast(self, device, dtype, op):
        if op.name in fake_autocast_device_skips[device]:
            self.skipTest("Skip failing test")
        context = torch.cuda.amp.autocast if device == "cuda" else torch.cpu.amp.autocast
        self._test_fake_helper(device, dtype, op, context)

    def _test_fake_crossref_helper(self, device, dtype, op, context):
        samples = op.sample_inputs(device, dtype, requires_grad=True)

        for iter, sample in enumerate(samples):
            args = [sample.input] + list(sample.args)
            kwargs = sample.kwargs

            # skip these to speed up tests
            common_skip_ops = (
                aten.detach.default,
                aten.empty_strided.default,
                aten.copy_.default,
                aten.is_same_size.default,
            )
<<<<<<< HEAD

            # TODO: enable check_aliasing, too many failures :/
=======
            # TODO: enable check_aliasing, batch norm fails
>>>>>>> c410cf81
            with torch._subclasses.CrossRefFakeMode(ignore_op_fn=lambda fn: fn in common_skip_ops, check_aliasing=False):
                with warnings.catch_warnings(), context():
                    composite_compliance.compute_expected_grads(
                        op.get_op(), args, kwargs,
                        sample.output_process_fn_grad,
                        op.gradcheck_wrapper)

    @onlyCUDA
    @ops([op for op in op_db if op.supports_autograd], allowed_dtypes=(torch.float,))
    @skipOps('TestFakeTensor', 'test_fake_crossref_backward_no_amp', fake_backward_xfails)
    def test_fake_crossref_backward_no_amp(self, device, dtype, op):
        self._test_fake_crossref_helper(device, dtype, op, contextlib.nullcontext)


    @onlyCUDA
    @ops([op for op in op_db if op.supports_autograd], allowed_dtypes=(torch.float,))
    @skipOps('TestFakeTensor', 'test_fake_crossref_backward_amp', fake_backward_xfails | fake_autocast_backward_xfails)
    def test_fake_crossref_backward_amp(self, device, dtype, op):
        self._test_fake_crossref_helper(device, dtype, op, torch.cuda.amp.autocast)


instantiate_device_type_tests(TestCommon, globals())
instantiate_device_type_tests(TestCompositeCompliance, globals())
instantiate_device_type_tests(TestMathBits, globals())
instantiate_device_type_tests(TestRefsOpsInfo, globals(), only_for="cpu")
instantiate_device_type_tests(TestFakeTensor, globals())
instantiate_device_type_tests(TestTags, globals())

if __name__ == "__main__":
    run_tests()<|MERGE_RESOLUTION|>--- conflicted
+++ resolved
@@ -1928,12 +1928,8 @@
                 aten.copy_.default,
                 aten.is_same_size.default,
             )
-<<<<<<< HEAD
-
-            # TODO: enable check_aliasing, too many failures :/
-=======
+
             # TODO: enable check_aliasing, batch norm fails
->>>>>>> c410cf81
             with torch._subclasses.CrossRefFakeMode(ignore_op_fn=lambda fn: fn in common_skip_ops, check_aliasing=False):
                 with warnings.catch_warnings(), context():
                     composite_compliance.compute_expected_grads(
