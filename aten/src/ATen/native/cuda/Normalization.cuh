--- conflicted
+++ resolved
@@ -920,13 +920,8 @@
                                                                   (input.size(0)+tb-1)/tb)));
   dim3 threads_trans(tf, tb);
   batch_norm_backward_elemt_kernel<input_scalar_t, stat_scalar_t, stat_accscalar_t, index_t> <<<blocks_trans, threads_trans, 0, stream>>>
-<<<<<<< HEAD
     (input, grad_output, mean, invstd, weight, sum_dy, sum_dy_xmu, grad_input, count.data_ptr<int>(), count.numel());
-  AT_CUDA_CHECK(cudaGetLastError());
-=======
-    (input, grad_output, mean, invstd, weight, mean_dy, mean_dy_xmu, grad_input);
   C10_CUDA_KERNEL_LAUNCH_CHECK();
->>>>>>> 05036564
   return grad_input_reshaped.view(input_.sizes());
 }
 
